﻿function New-CentralItOu {
    <#
        .Synopsis
            Create Central OU and additional Tier 0 infrastructure OUs
        .DESCRIPTION
            Create Central OU including sub-OUs, secure them accordingly, move built-in objects
            and secure them, create needed groups and secure them, make nesting and delegations
            and finally create PSO and delegate accordingly.
            This function is mainly a wrapper used to create Tier0 objects
        .EXAMPLE
            New-CentralItOu -ConfigXMLFile 'C:\PsScripts\Configuration.xml'
        .EXAMPLE
            # Get the Config.xml file
            $param = @{
                ConfigXMLFile = Join-Path -Path $DMscripts -ChildPath Config.xml -Resolve
                verbose = $true
            }

            # Check if Exchange needs to be created
            if($confXML.N.Domains.Prod.CreateExContainers) {
                $param.add("CreateExchange", $true)
            }

            # Check if DFS needs to be created
            if($confXML.N.Domains.Prod.CreateDFS) {
                $param.add("CreateDFS", $true)
            }

            # Check if CA needs to be created
            if($confXML.N.Domains.Prod.CreateCa) {
                $param.add("CreateCa", $true)
            }

            # Check if LAPS needs to be created
            if($confXML.N.Domains.Prod.CreateLAPS) {
                $param.add("CreateLAPS", $true)
            }

            # Check if DHCP needs to be created
            if($confXML.N.Domains.Prod.CreateDHCP) {
                $param.add("CreateDHCP", $true)
            }

            #Create Central OU Structure
            New-CentralItOu @param

        .PARAMETER ConfigXMLFile
            [STRING] Full path to the configuration.xml file
        .PARAMETER CreateExchange
            [SWITCH] If present It will create all needed Exchange objects, containers and delegations
        .PARAMETER CreateDfs
            [SWITCH] If present It will create all needed DFS objects, containers and delegations
        .PARAMETER CreateCa
            [SWITCH] If present It will create all needed Certificate Authority (PKI) objects, containers and delegations
        .PARAMETER CreateAGPM
            [SWITCH] If present It will create all needed AGPM objects, containers and delegations
        .PARAMETER CreateLAPS
            [SWITCH] If present It will create all needed LAPS objects, containers and delegations
        .PARAMETER CreateDHCP
            [SWITCH] If present It will create all needed DHCP objects, containers and delegations
        .PARAMETER DMscripts
            [String] Full path to the Delegation Model Scripts Directory
        .NOTES
            This function relies on Config.xml file.
        .NOTES
            Used Functions:
                Name                                   | Module
                ---------------------------------------|--------------------------
                Set-AdAclDelegateComputerAdmin         | EguibarIT
                Add-AdGroupNesting                     | EguibarIT
                Get-CurrentErrorToDisplay              | EguibarIT
                New-AdDelegatedGroup                   | EguibarIT
                New-DelegateAdGpo                      | EguibarIT
                New-DelegateAdOU                       | EguibarIT
                Set-AdAclDelegateUserAdmin             | EguibarIT
                Set-AdAclDelegateGalAdmin              | EguibarIT
                Remove-Everyone                        | EguibarIT.DelegationPS
                Remove-PreWin2000                      | EguibarIT.DelegationPS
                Set-AdAclChangeGroup                   | EguibarIT.DelegationPS
                Set-AdAclChangeOU                      | EguibarIT.DelegationPS
                Set-AdAclChangeSite                    | EguibarIT.DelegationPS
                Set-AdAclChangeSiteLink                | EguibarIT.DelegationPS
                Set-AdAclChangeSubnet                  | EguibarIT.DelegationPS
                Set-AdAclChangeUserPassword            | EguibarIT.DelegationPS
                Set-AdAclComputerPersonalInfo          | EguibarIT.DelegationPS
                Set-AdAclComputerPublicInfo            | EguibarIT.DelegationPS
                Set-AdAclCreateDeleteComputer          | EguibarIT.DelegationPS
                Set-AdAclCreateDeleteContact           | EguibarIT.DelegationPS
                Set-AdAclCreateDeleteGMSA              | EguibarIT.DelegationPS
                Set-AdAclCreateDeleteGPO               | EguibarIT.DelegationPS
                Set-AdAclCreateDeleteGroup             | EguibarIT.DelegationPS
                Set-AdAclCreateDeleteMSA               | EguibarIT.DelegationPS
                Set-AdAclCreateDeleteOU                | EguibarIT.DelegationPS
                Set-AdAclCreateDeleteOU                | EguibarIT.DelegationPS
                Set-AdAclCreateDeletePrintQueue        | EguibarIT.DelegationPS
                Set-AdAclCreateDeleteSite              | EguibarIT.DelegationPS
                Set-AdAclCreateDeleteSiteLink          | EguibarIT.DelegationPS
                Set-AdAclCreateDeleteSubnet            | EguibarIT.DelegationPS
                Set-AdAclCreateDeleteUser              | EguibarIT.DelegationPS
                Set-AdAclCreateDeleteUser              | EguibarIT.DelegationPS
                Set-AdAclGPoption                      | EguibarIT.DelegationPS
                Set-AdAclLinkGPO                       | EguibarIT.DelegationPS
                Set-AdAclMngPrivilegedAccounts         | EguibarIT.DelegationPS
                Set-AdAclMngPrivilegedGroups           | EguibarIT.DelegationPS
                Set-AdAclResetUserPassword             | EguibarIT.DelegationPS
                Set-AdAclUserAccountRestriction        | EguibarIT.DelegationPS
                Set-AdAclUserGroupMembership           | EguibarIT.DelegationPS
                Set-AdAclUserLogonInfo                 | EguibarIT.DelegationPS
                Set-AdDirectoryReplication             | EguibarIT.DelegationPS
                Set-AdInheritance                      | EguibarIT.DelegationPS
                Set-CreateDeleteInetOrgPerson          | EguibarIT.DelegationPS
                Set-DeleteOnlyComputer                 | EguibarIT.DelegationPS
                Set-GpoPrivilegeRight                 | EguibarIT.DelegationPS
                Add-ADFineGrainedPasswordPolicySubject | ActiveDirectory
                Get-ADFineGrainedPasswordPolicy        | ActiveDirectory
                Get-ADGroup                            | ActiveDirectory
                Get-ADServiceAccount                   | ActiveDirectory
                Get-AdUser                             | ActiveDirectory
                Move-ADObject                          | ActiveDirectory
                New-ADFineGrainedPasswordPolicy        | ActiveDirectory
                New-ADServiceAccount                   | ActiveDirectory
                New-AdUser                             | ActiveDirectory
                Set-ADObject                           | ActiveDirectory
                Set-AdUser                             | ActiveDirectory
                Import-GPO                             | GroupPolicy
                Add-KdsRootKey                         | Kds

        .NOTES
            Version:         1.3
            DateModified:    21/Oct/2021
            LasModifiedBy:   Vicente Rodriguez Eguibar
                vicente@eguibar.com
                Eguibar Information Technology S.L.
                http://www.eguibarit.com
    #>
    [CmdletBinding(SupportsShouldProcess = $true, ConfirmImpact = 'Medium')]
    [OutputType([String])]

    Param (
        # PARAM1 full path to the configuration.xml file
        [Parameter(Mandatory = $true,
            ValueFromPipeline = $True,
            ValueFromPipelineByPropertyName = $True,
            ValueFromRemainingArguments = $false,
            HelpMessage = 'Full path to the configuration.xml file',
            Position = 0)]
        [string]
        $ConfigXMLFile,

        # Param2 If present It will create all needed Exchange objects, containers and delegations
        [Parameter(Mandatory = $false,
            ValueFromPipeline = $true,
            ValueFromPipelineByPropertyName = $true,
            ValueFromRemainingArguments = $false,
            HelpMessage = 'If present It will create all needed Exchange objects, containers and delegations.',
            Position = 1)]
        [switch]
        $CreateExchange,

        # Param3 Create DFS Objects
        [Parameter(Mandatory = $false,
            ValueFromPipeline = $true,
            ValueFromPipelineByPropertyName = $true,
            ValueFromRemainingArguments = $false,
            HelpMessage = 'If present It will create all needed DFS objects, containers and delegations.',
            Position = 2)]
        [switch]
        $CreateDfs,

        # Param4 Create CA (PKI) Objects
        [Parameter(Mandatory = $false,
            ValueFromPipeline = $true,
            ValueFromPipelineByPropertyName = $true,
            ValueFromRemainingArguments = $false,
            HelpMessage = 'If present It will create all needed Certificate Authority (PKI) objects, containers and delegations.',
            Position = 3)]
        [switch]
        $CreateCa,

        # Param5 Create AGPM Objects
        [Parameter(Mandatory = $false,
            ValueFromPipeline = $true,
            ValueFromPipelineByPropertyName = $true,
            ValueFromRemainingArguments = $false,
            HelpMessage = 'If present It will create all needed AGPM objects, containers and delegations.',
            Position = 4)]
        [switch]
        $CreateAGPM,

        # Param6 Create LAPS Objects
        [Parameter(Mandatory = $false,
            ValueFromPipeline = $true,
            ValueFromPipelineByPropertyName = $true,
            ValueFromRemainingArguments = $false,
            HelpMessage = 'If present It will create all needed LAPS objects, containers and delegations.',
            Position = 5)]
        [switch]
        $CreateLAPS,

        # Param7 Create DHCP Objects
        [Parameter(Mandatory = $false,
            ValueFromPipeline = $true,
            ValueFromPipelineByPropertyName = $true,
            ValueFromRemainingArguments = $false,
            HelpMessage = 'If present It will create all needed DHCP objects, containers and delegations.',
            Position = 6)]
        [switch]
        $CreateDHCP,

        # Param8 Location of all scripts & files
        [Parameter(Mandatory = $false,
            ValueFromPipeline = $true,
            ValueFromPipelineByPropertyName = $true,
            ValueFromRemainingArguments = $false,
            HelpMessage = 'Path to all the scripts and files needed by this function',
            Position = 7)]
        [PSDefaultValue(Help = 'Default Value is "C:\PsScripts\"')]
        [string]
        $DMscripts = 'C:\PsScripts\'
    )

    Begin {

        $error.clear()

        Write-Verbose -Message '|=> ************************************************************************ <=|'
        Write-Verbose -Message (Get-Date).ToShortDateString()
        Write-Verbose -Message ('  Starting: {0}' -f $MyInvocation.Mycommand)
        Write-Verbose -Message ('Parameters used by the function... {0}' -f (Get-FunctionDisplay $PsBoundParameters -Verbose:$False))

        ##############################
        # Variables Definition


        ################################################################################
        # Initializations

        # These modules must be imported without checking and handling.
        Import-Module -Name ServerManager -Force -Verbose:$false
        Import-Module -Name GroupPolicy -Force -Verbose:$false

        $AllModules = @(
            'ActiveDirectory',
            'EguibarIT',
            'EguibarIT.DelegationPS'
        )
        foreach ($item in $AllModules) {
            Import-MyModule -name $item
        } #end ForEach


        ################################################################################
        #region Declarations

        #region Files-Splatting
        try {
            # Check if Config.xml file is loaded. If not, proceed to load it.
            If (-Not (Test-Path -Path variable:confXML)) {
                # Check if the Config.xml file exist on the given path
                If (Test-Path -Path $PSBoundParameters['ConfigXMLFile']) {
                    #Open the configuration XML file
                    $confXML = [xml](Get-Content $PSBoundParameters['ConfigXMLFile'])
                } #end if
            } #end if
        } catch {
            ###Get-CurrentErrorToDisplay -CurrentError $error[0]
            throw
        } # End Try

        # Read the value from parsed SWITCH parameters.
        try {
            # Check if CreateExchange parameter is parsed.
            If ($PSBoundParameters['CreateExchange']) {
                # If parameter is parsed, then make variable TRUE
                $CreateExchange = $True
            } else {
                # Otherwise variable is FALSE
                $CreateExchange = $False
            }

            # Check if CreateDfs parameter is parsed.
            If ($PSBoundParameters['CreateDfs']) {
                # If parameter is parsed, then make variable TRUE
                $CreateDfs = $True
            } else {
                # Otherwise variable is FALSE
                $CreateDfs = $False
            }

            # Check if CreateCa parameter is parsed.
            If ($PSBoundParameters['CreateCa']) {
                # If parameter is parsed, then make variable TRUE
                $CreateCa = $True
            } else {
                # Otherwise variable is FALSE
                $CreateCa = $False
            }

            # Check if CreateAGPM  parameter is parsed.
            If ($PSBoundParameters['CreateAGPM']) {
                # If parameter is parsed, then make variable TRUE
                $CreateAGPM = $True
            } else {
                # Otherwise variable is FALSE
                $CreateAGPM = $False
            }

            # Check if CreateLAPS  parameter is parsed.
            If ($PSBoundParameters['CreateLAPS']) {
                # If parameter is parsed, then make variable TRUE
                $CreateLAPS = $True
            } else {
                # Otherwise variable is FALSE
                $CreateLAPS = $False
            }
        } catch {
            ###Get-CurrentErrorToDisplay -CurrentError $error[0]
            throw
        } # End Try



        # Naming conventions hashtable
        $NC = @{'sl' = $confXML.n.NC.LocalDomainGroupPreffix
            'sg'     = $confXML.n.NC.GlobalGroupPreffix
            'su'     = $confXML.n.NC.UniversalGroupPreffix
            'Delim'  = $confXML.n.NC.Delimiter
            'T0'     = $confXML.n.NC.AdminAccSufix0
            'T1'     = $confXML.n.NC.AdminAccSufix1
            'T2'     = $confXML.n.NC.AdminAccSufix2
        }

        #('{0}{1}{2}{1}{3}' -f $NC['sg'], $NC['Delim'], $confXML.n.Admin.lg.PAWM.name, $NC['T0'])
        # SG_PAWM_T0




        [String]$CurrentDC = '{0}.{1}' -f (($env:LOGONSERVER).replace('\', '')), $env:USERDNSDOMAIN



        # parameters variable for splatting CMDlets
        $Splat = [hashtable]::New([StringComparer]::OrdinalIgnoreCase)
        $ArrayList = [System.Collections.ArrayList]::New()

        $AllGroups = [System.Collections.Generic.HashSet[object]]::New()


        $Splat = @{
            Name  = 'SG_Operations'
            Value = ('{0}{1}{2}' -f $NC['sg'], $NC['Delim'], $confXML.n.Servers.GG.Operations.Name)
            Force = $true
        }
        New-Variable @Splat
        $Splat = @{
            Name  = 'SG_ServerAdmins'
            Value = ('SG{0}{1}' -f $NC['Delim'], $confXML.n.Servers.GG.ServerAdmins.Name)
            Force = $true
        }
        New-Variable @Splat

        $Splat = @{
            Name  = 'SL_SvrAdmRight'
            Value = ('SL{0}{1}' -f $NC['Delim'], $confXML.n.Servers.LG.SvrAdmRight.Name)
            Force = $true
        }
        New-Variable @Splat
        $Splat = @{
            Name  = 'SL_SvrOpsRight'
            Value = ('SL{0}{1}' -f $NC['Delim'], $confXML.n.Servers.LG.SvrOpsRight.Name)
            Force = $true
        }
        New-Variable @Splat

        #endregion Files-Splatting


        #region Users
        $AdminName = $confXML.n.Admin.users.Admin.Name
        $newAdminName = $confXML.n.Admin.users.NEWAdmin.Name
        $GuestNewName = $confXML.n.Admin.users.Guest.Name


        # Get the AD Objects by Well-Known SID
        try {
            # Administrator
            $AdminName = Get-ADUser -Filter * | Where-Object { $_.SID -like 'S-1-5-21-*-500' }
            # Domain Admins
            $DomainAdmins = Get-ADGroup -Filter * | Where-Object { $_.SID -like 'S-1-5-21-*-512' }
            # Enterprise Admins
            $EnterpriseAdmins = Get-ADGroup -Filter * | Where-Object { $_.SID -like 'S-1-5-21-*-519' }
            # Group Policy Creators Owner
            $GPOCreatorsOwner = Get-ADGroup -Filter * | Where-Object { $_.SID -like 'S-1-5-21-*-520' }
            # Denied RODC Password Replication Group
            $DeniedRODC = Get-ADGroup -Filter * | Where-Object { $_.SID -like 'S-1-5-21-*-572' }
            # Cryptographic Operators
            $CryptoOperators = Get-ADGroup -Filter * | Where-Object { $_.SID -like 'S-1-5-32-569' }
            # Event Log Readers
            $EvtLogReaders = Get-ADGroup -Filter * | Where-Object { $_.SID -like 'S-1-5-32-573' }
            # Performance Log Users
            $PerfLogUsers = Get-ADGroup -Filter * | Where-Object { $_.SID -like 'S-1-5-32-559' }
            # Performance Monitor Users
            $PerfMonitorUsers = Get-ADGroup -Filter * | Where-Object { $_.SID -like 'S-1-5-32-558' }
            # Remote Desktop Users
            $RemoteDesktopUsers = Get-ADGroup -Filter * | Where-Object { $_.SID -like 'S-1-5-32-555' }
            # Server Operators
            $ServerOperators = Get-ADGroup -Filter * | Where-Object { $_.SID -like 'S-1-5-32-549' }
            # Remote Management Users
            $RemoteMngtUsers = Get-ADGroup -Filter * | Where-Object { $_.SID -like 'S-1-5-32-580' }
            # Account Operators
            $AccountOperators = Get-ADGroup -Filter * | Where-Object { $_.SID -like 'S-1-5-32-548' }


            # DNS Administrators
            $DnsAdmins = Get-ADGroup -Identity 'DnsAdmins'
            # Protected Users
            $ProtectedUsers = Get-ADGroup -Identity 'Protected Users'
        } catch {
            Write-Error -Message 'One or some of the User/Groups was not able to be retrived. Please check'
        } #end Try-Catch
        #endregion Users



        # Organizational Units Names
        # Iterate all OUs within Admin
        Foreach ($node in $confXML.n.Admin.OUs.ChildNodes) {
            $Splat = @{
                Name        = "$($Node.LocalName)"
                Value       = $Node.Name
                Description = $Node.Description
                Option      = 'ReadOnly'
                Force       = $true
            }
            # Create variable for current OUs name, Using the XML LocalName of the node for the variable
            New-Variable @Splat
        }

        #region DistinguishedNames
        # Organizational Units Distinguished Names

        #region Tier0DistinguishedNames
        # Domain Controllers DistinguishedName
        $DCsOuDn = ('OU=Domain Controllers,{0}' -f $Variables.AdDn)

        # Admin Area

        # IT Admin OU Distinguished Name
        New-Variable -Name 'ItAdminOuDn' -Value ('OU={0},{1}' -f $ItAdminOu, $Variables.AdDn) -Option ReadOnly -Force

        # It Admin Users OU Distinguished Name
        $ItAdminAccountsOuDn = 'OU={0},{1}' -f $ItAdminAccountsOu, $ItAdminOuDn

        # It Admin Groups OU Distinguished Name
        $ItAdminGroupsOuDn = 'OU={0},{1}' -f $ItAdminGroupsOu, $ItAdminOuDn

        # IT Administration purposes, containing groups used to grant local server Admin access.
        $ItAdminSrvGroupsOUDn = 'OU={0},{1}' -f $ItAdminSrvGroupsOU, $ItAdminOuDn

        # It Privileged Groups OU Distinguished Name
        $ItPrivGroupsOUDn = 'OU={0},{1}' -f $ItPrivGroupsOU, $ItAdminOuDn

        # It Admin Rights OU Distinguished Name
        $ItRightsOuDn = 'OU={0},{1}' -f $ItRightsOu, $ItAdminOuDn

        # It Admin ServiceAccount OU Distinguished Name
        $ItServiceAccountsOuDn = 'OU={0},{1}' -f $ItServiceAccountsOu, $ItAdminOuDn

        # It Admin T0SA OU Distinguished Name
        $ItSAT0OuDn = 'OU={0},{1}' -f $ItSAT0Ou, $ItServiceAccountsOuDn

        # It Admin T0SA OU Distinguished Name
        $ItSAT1OuDn = 'OU={0},{1}' -f $ItSAT1Ou, $ItServiceAccountsOuDn

        # It Admin T0SA OU Distinguished Name
        $ItSAT2OuDn = 'OU={0},{1}' -f $ItSAT2Ou, $ItServiceAccountsOuDn

        # It PAW OU Distinguished Name
        $ItPawOuDn = 'OU={0},{1}' -f $ItPawOu, $ItAdminOuDn

        # It PAW T0 OU Distinguished Name
        $ItPawT0OuDn = 'OU={0},{1}' -f $ItPawT0Ou, $ItPawOuDn

        # It PAW T1 OU Distinguished Name
        $ItPawT1OuDn = 'OU={0},{1}' -f $ItPawT1Ou, $ItPawOuDn

        # It PAW T2 OU Distinguished Name
        $ItPawT2OuDn = 'OU={0},{1}' -f $ItPawT2Ou, $ItPawOuDn

        # It PAW Staging OU Distinguished Name
        $ItPawStagingOuDn = 'OU={0},{1}' -f $ItPawStagingOu, $ItPawOuDn

        # It Infrastructure Servers OU Distinguished Name
        $ItInfraOuDn = 'OU={0},{1}' -f $ItInfraOu, $ItAdminOuDn

        # It Infrastructure Servers T0 OU Distinguished Name
        $ItInfraT0OuDn = 'OU={0},{1}' -f $ItInfraT0Ou, $ItInfraOuDn

        # It Infrastructure Servers T1 OU Distinguished Name
        $ItInfraT1OuDn = 'OU={0},{1}' -f $ItInfraT1Ou, $ItInfraOuDn

        # It Infrastructure Servers T2 OU Distinguished Name
        $ItInfraT2OuDn = 'OU={0},{1}' -f $ItInfraT2Ou, $ItInfraOuDn

        # It Infrastructure Servers Staging OU Distinguished Name
        $ItInfraStagingOuDn = 'OU={0},{1}' -f $ItInfraStagingOu, $ItInfraOuDn

        # It HOUSEKEEPING OU Distinguished Name
        $ItHousekeepingOuDn = 'OU={0},{1}' -f $ItHousekeepingOu, $ItAdminOuDn

        #endregion Tier0DistinguishedNames


        # Servers Area

        # Servers OU
        New-Variable -Name 'ServersOu' -Value $confXML.n.Servers.OUs.ServersOU.Name -Option ReadOnly -Force
        # Servers OU Distinguished Name
        $ServersOuDn = 'OU={0},{1}' -f $ServersOu, $Variables.AdDn



        # Sites Area

        # Sites OU
        New-Variable -Name 'SitesOu' -Value $confXML.n.Sites.OUs.SitesOU.name -Option ReadOnly -Force
        # Sites OU Distinguished Name
        $SitesOuDn = 'OU={0},{1}' -f $SitesOu, $Variables.AdDn

        # Sites GLOBAL OU
        $SitesGlobalOu = $confXML.n.Sites.OUs.OuSiteGlobal.name
        # Sites GLOBAL OU Distinguished Name
        $SitesGlobalOuDn = 'OU={0},{1}' -f $SitesGlobalOu, $SitesOuDn

        # Sites GLOBAL GROUPS OU
        $SitesGlobalGroupOu = $confXML.n.Sites.OUs.OuSiteGlobalGroups.name
        # Sites GLOBAL GROUPS OU Distinguished Name
        $SitesGlobalGroupOuDn = 'OU={0},{1}' -f $SitesGlobalGroupOu, $SitesGlobalOuDn

        # Sites GLOBAL APPACCUSERS OU
        $SitesGlobalAppAccUserOu = $confXML.n.Sites.OUs.OuSiteGlobalAppAccessUsers.name
        # Sites GLOBAL APPACCUSERS OU Distinguished Name
        $SitesGlobalAppAccUserOuDn = 'OU={0},{1}' -f $SitesGlobalAppAccUserOu, $SitesGlobalOuDn

        #endregion DistinguishedNames



        # Quarantine OU for PCs
        New-Variable -Name 'ItQuarantinePcOu' -Value $confXML.n.Admin.OUs.ItNewComputersOU.name -Option ReadOnly -Force
        # Quarantine OU Distinguished Name
        $ItQuarantinePcOuDn = 'OU={0},{1}' -f $ItQuarantinePcOu, $Variables.AdDn

        # Quarantine OU for Users
        New-Variable -Name 'ItQuarantineUserOu' -Value $confXML.n.Admin.OUs.ItNewUsersOU.name -Option ReadOnly -Force

        #endregion Declarations
        ################################################################################
    }
    Process {
        ###############################################################################
        # Create IT Admin and Sub OUs
        Write-Verbose -Message 'Create Admin Area and related structure...'
        $Splat = @{
            ouName        = $ItAdminOu
            ouPath        = $Variables.AdDn
            ouDescription = $confXML.n.Admin.OUs.ItAdminOU.description
        }
        New-DelegateAdOU @Splat

        # Remove Inheritance and copy the ACE
        Set-AdInheritance -LDAPpath $ItAdminOuDn -RemoveInheritance $true -RemovePermissions $true
        <#
        # Remove AUTHENTICATED USERS group from OU
        #
        # CHECK... This one should not "LIST" but must be on ACL
        Remove-AuthUser -LDAPPath $ItAdminOuDn

        # Clean Ou
        Start-AdCleanOU -LDAPPath $ItAdminOuDn  -RemoveUnknownSIDs

        # Remove Pre-Windows 2000 Access group from OU
        Remove-PreWin2000FromOU -LDAPPath $ItAdminOuDn

        # Remove ACCOUNT OPERATORS 2000 Access group from OU
        Remove-AccountOperator -LDAPPath $ItAdminOuDn

        # Remove PRINT OPERATORS 2000 Access group from OU
        Remove-PrintOperator -LDAPPath $ItAdminOuDn
        #>

        <#

        Computer objects within this ares MUST have read access, otherwise GPO will not apply - TO BE DONE

        Manually change Authenticated Users from "This Object Only" to "This and descendant objects"

        then ACL will look like this:

        Get-AclAccessRule -LDAPpath 'OU=Admin,DC=EguibarIT,DC=local' -SearchBy 'Authenticated Users'
        VERBOSE:
                ACE (Access Control Entry)  Filtered By: Authenticated Users
        VERBOSE: ============================================================


        ACENumber              : 1
        DistinguishedName      : OU=Admin,DC=EguibarIT,DC=local
        IdentityReference      : NT AUTHORITY\Authenticated Users
        ActiveDirectoryRights : ReadProperty, GenericExecute
        AccessControlType      : Allow
        ObjectType             : GuidNULL
        InheritanceType        : All
        InheritedObjectType    : GuidNULL
        IsInherited            : False

        #>

        ###############################################################################
        #region Create Sub-OUs for admin

        $Splat = @{
            ouPath   = $ItAdminOuDn
            CleanACL = $True
        }
        New-DelegateAdOU -ouName $ItAdminAccountsOu -ouDescription $confXML.n.Admin.OUs.ItAdminAccountsOU.description @Splat
        New-DelegateAdOU -ouName $ItAdminGroupsOU -ouDescription $confXML.n.Admin.OUs.ItAdminGroupsOU.description @Splat
        New-DelegateAdOU -ouName $ItPrivGroupsOU -ouDescription $confXML.n.Admin.OUs.ItPrivGroupsOU.description @Splat
        New-DelegateAdOU -ouName $ItPawOu -ouDescription $confXML.n.Admin.OUs.ItPawOU.description @Splat
        New-DelegateAdOU -ouName $ItRightsOu -ouDescription $confXML.n.Admin.OUs.ItRightsOU.description @Splat
        New-DelegateAdOU -ouName $ItServiceAccountsOu -ouDescription $confXML.n.Admin.OUs.ItServiceAccountsOU.description @Splat
        New-DelegateAdOU -ouName $ItHousekeepingOu -ouDescription $confXML.n.Admin.OUs.ItHousekeepingOU.description @Splat
        New-DelegateAdOU -ouName $ItInfraOu -ouDescription $confXML.n.Admin.OUs.ItInfraOU.description @Splat
        New-DelegateAdOU -ouName $ItAdminSrvGroupsOU -ouDescription $confXML.n.Admin.OUs.ItAdminSrvGroups.description @Splat

        # Ensure inheritance is enabled for child Admin OUs
        $Splat = @{
            RemoveInheritance = $false
            RemovePermissions = $True
        }
        Set-AdInheritance -LDAPpath $ItAdminAccountsOuDn @Splat
        Set-AdInheritance -LDAPpath $ItAdminGroupsOUDn @Splat
        Set-AdInheritance -LDAPpath $ItPrivGroupsOUDn @Splat
        Set-AdInheritance -LDAPpath $ItPawOuDn @Splat
        Set-AdInheritance -LDAPpath $ItRightsOuDn @Splat
        Set-AdInheritance -LDAPpath $ItServiceAccountsOuDn @Splat
        Set-AdInheritance -LDAPpath $ItHousekeepingOuDn @Splat
        Set-AdInheritance -LDAPpath $ItInfraOuDn @Splat
        Set-AdInheritance -LDAPpath $ItAdminSrvGroupsOUDn @Splat

        # PAW Sub-OUs
        $Splat = @{
            ouPath   = $ItPawOuDn
            CleanACL = $True
        }
        New-DelegateAdOU -ouName $ItPawT0Ou -ouDescription $confXML.n.Admin.OUs.ItPawT0OU.description @Splat
        New-DelegateAdOU -ouName $ItPawT1Ou -ouDescription $confXML.n.Admin.OUs.ItPawT1OU.description @Splat
        New-DelegateAdOU -ouName $ItPawT2Ou -ouDescription $confXML.n.Admin.OUs.ItPawT2OU.description @Splat
        New-DelegateAdOU -ouName $ItPawStagingOu -ouDescription $confXML.n.Admin.OUs.ItPawStagingOU.description @Splat

        # Ensure inheritance is enabled for child Admin OUs
        $Splat = @{
            RemoveInheritance = $false
            RemovePermissions = $True
        }
        Set-AdInheritance -LDAPpath $ItPawT0OuDn @Splat
        Set-AdInheritance -LDAPpath $ItPawT1OuDn @Splat
        Set-AdInheritance -LDAPpath $ItPawT2OuDn @Splat
        Set-AdInheritance -LDAPpath $ItPawStagingOuDn @Splat

        # Service Accounts Sub-OUs
        $Splat = @{
            ouPath   = $ItServiceAccountsOuDn
            CleanACL = $True
        }
        New-DelegateAdOU -ouName $ItSAT0OU -ouDescription $confXML.n.Admin.OUs.ItSAT0OU.description @Splat
        New-DelegateAdOU -ouName $ItSAT1OU -ouDescription $confXML.n.Admin.OUs.ItSAT1OU.description @Splat
        New-DelegateAdOU -ouName $ItSAT2OU -ouDescription $confXML.n.Admin.OUs.ItSAT2OU.description @Splat

        # Ensure inheritance is enabled for child Admin OUs
        $Splat = @{
            RemoveInheritance = $false
            RemovePermissions = $True
        }
        Set-AdInheritance -LDAPpath $ItSAT0OuDn @Splat
        Set-AdInheritance -LDAPpath $ItSAT1OuDn @Splat
        Set-AdInheritance -LDAPpath $ItSAT2OuDn @Splat

        # Infrastructure Servers Sub-OUs
        $Splat = @{
            ouPath   = $ItInfraOuDn
            CleanACL = $True
        }
        New-DelegateAdOU -ouName $ItInfraT0Ou -ouDescription $confXML.n.Admin.OUs.ItInfraT0.description @Splat
        New-DelegateAdOU -ouName $ItInfraT1Ou -ouDescription $confXML.n.Admin.OUs.ItInfraT1.description @Splat
        New-DelegateAdOU -ouName $ItInfraT2Ou -ouDescription $confXML.n.Admin.OUs.ItInfraT2.description @Splat
        New-DelegateAdOU -ouName $ItInfraStagingOu -ouDescription $confXML.n.Admin.OUs.ItInfraStagingOU.description @Splat

        # Ensure inheritance is enabled for child Admin OUs
        $Splat = @{
            RemoveInheritance = $false
            RemovePermissions = $True
        }
        Set-AdInheritance -LDAPpath $ItInfraT0OuDn @Splat
        Set-AdInheritance -LDAPpath $ItInfraT1OuDn @Splat
        Set-AdInheritance -LDAPpath $ItInfraT2OuDn @Splat
        Set-AdInheritance -LDAPpath $ItInfraStagingOuDn @Splat

        #endregion

        ###############################################################################
        #region  Move Built-In Admin user & Groups (Builtin OU groups can't be moved)

        Write-Verbose -Message 'Moving objects...'

        # Move, and if needed, rename the Admin account
        If ($AdminName -ne $confXML.n.Admin.users.Admin.Name) {
            Rename-ADObject -Identity $AdminName.DistinguishedName -NewName $confXML.n.Admin.users.Admin.Name
            Set-ADUser $AdminName -SamAccountName $confXML.n.Admin.users.Admin.Name -DisplayName $confXML.n.Admin.users.Admin.Name
        }

        # Move the Guest Account
        Get-ADUser -Identity $GuestNewName | Move-ADObject -TargetPath $ItAdminAccountsOuDn -Server $CurrentDC

        $AdminName | Move-ADObject -TargetPath $ItAdminAccountsOuDn -Server $CurrentDC
        Get-ADUser -Identity krbtgt | Move-ADObject -TargetPath $ItAdminAccountsOuDn -Server $CurrentDC

        $DomainAdmins | Move-ADObject -TargetPath $ItPrivGroupsOUDn -Server $CurrentDC
        $EnterpriseAdmins | Move-ADObject -TargetPath $ItPrivGroupsOUDn -Server $CurrentDC
        Get-ADGroup -Identity 'Schema Admins' | Move-ADObject -TargetPath $ItPrivGroupsOUDn -Server $CurrentDC
        Get-ADGroup -Identity 'Domain Controllers' | Move-ADObject -TargetPath $ItPrivGroupsOUDn -Server $CurrentDC
        Get-ADGroup -Identity $GPOCreatorsOwner | Move-ADObject -TargetPath $ItPrivGroupsOUDn -Server $CurrentDC
        Get-ADGroup -Identity 'Read-only Domain Controllers' | Move-ADObject -TargetPath $ItPrivGroupsOUDn -Server $CurrentDC
        Get-ADGroup -Identity 'Enterprise Read-only Domain Controllers' | Move-ADObject -TargetPath $ItPrivGroupsOUDn -Server $CurrentDC

        Get-ADGroup -Identity 'DnsUpdateProxy' | Move-ADObject -TargetPath $ItAdminGroupsOuDn -Server $CurrentDC
        Get-ADGroup -Identity 'Domain Users' | Move-ADObject -TargetPath $ItAdminGroupsOuDn -Server $CurrentDC
        Get-ADGroup -Identity 'Domain Computers' | Move-ADObject -TargetPath $ItAdminGroupsOuDn -Server $CurrentDC
        Get-ADGroup -Identity 'Domain Guests' | Move-ADObject -TargetPath $ItAdminGroupsOuDn -Server $CurrentDC

        Get-ADGroup -Identity 'Allowed RODC Password Replication Group' | Move-ADObject -TargetPath $ItRightsOuDn -Server $CurrentDC
        Get-ADGroup -Identity 'RAS and IAS Servers' | Move-ADObject -TargetPath $ItRightsOuDn -Server $CurrentDC
        $DnsAdmins | Move-ADObject -TargetPath $ItRightsOuDn -Server $CurrentDC
        Get-ADGroup -Identity 'Cert Publishers' | Move-ADObject -TargetPath $ItRightsOuDn -Server $CurrentDC
        Get-ADGroup -Identity 'Denied RODC Password Replication Group' | Move-ADObject -TargetPath $ItRightsOuDn -Server $CurrentDC
        $ProtectedUsers | Move-ADObject -TargetPath $ItPrivGroupsOUDn -Server $CurrentDC
        Get-ADGroup -Identity 'Cloneable Domain Controllers' | Move-ADObject -TargetPath $ItPrivGroupsOUDn -Server $CurrentDC
        Get-ADGroup -Identity 'Access-Denied Assistance Users' | Move-ADObject -TargetPath $ItPrivGroupsOUDn -Server $CurrentDC
        Get-ADGroup -Filter { SamAccountName -like 'WinRMRemoteWMIUsers*' } | Move-ADObject -TargetPath $ItPrivGroupsOUDn -Server $CurrentDC


        # Following groups only exist on Win 2019
        If ([System.Environment]::OSVersion.Version.Build -ge 17763) {
            Get-ADGroup -Identity 'Enterprise Key Admins' | Move-ADObject -TargetPath $ItPrivGroupsOUDn -Server $CurrentDC
            Get-ADGroup -Identity 'Key Admins' | Move-ADObject -TargetPath $ItPrivGroupsOUDn -Server $CurrentDC
            Get-ADGroup -Identity 'Windows Admin Center CredSSP Administrators' | Move-ADObject -TargetPath $ItPrivGroupsOUDn
        }

        # Get-ADGroup "Administrators" |                          Move-ADObject -TargetPath $ItRightsOuDn
        # Get-ADGroup "Account Operators" |                       Move-ADObject -TargetPath $ItRightsOuDn
        # Get-ADGroup "Backup Operators" |                        Move-ADObject -TargetPath $ItRightsOuDn
        # Get-ADGroup "Certificate Service DCOM Access" |         Move-ADObject -TargetPath $ItRightsOuDn
        # Get-ADGroup "Cryptographic Operators" |                 Move-ADObject -TargetPath $ItRightsOuDn
        # Get-ADGroup "Server Operators" |                        Move-ADObject -TargetPath $ItRightsOuDn
        # Get-ADGroup "Remote Desktop Users" |                    Move-ADObject -TargetPath $ItRightsOuDn
        # Get-ADGroup "Distributed COM Users" |                   Move-ADObject -TargetPath $ItRightsOuDn
        # Get-ADGroup "Event Log Readers" |                       Move-ADObject -TargetPath $ItRightsOuDn
        # Get-ADGroup "Guests" |                                  Move-ADObject -TargetPath $ItRightsOuDn
        # Get-ADGroup "IIS_IUSRS" |                               Move-ADObject -TargetPath $ItRightsOuDn
        # Get-ADGroup "Incoming Forest Trust Builders" |          Move-ADObject -TargetPath $ItRightsOuDn
        # Get-ADGroup "Network Configuration Operators" |         Move-ADObject -TargetPath $ItRightsOuDn
        # Get-ADGroup "Performance Log Users" |                   Move-ADObject -TargetPath $ItRightsOuDn
        # Get-ADGroup "Performance Monitor Users" |               Move-ADObject -TargetPath $ItRightsOuDn
        # Get-ADGroup "Pre-Windows 2000 Compatible Access" |      Move-ADObject -TargetPath $ItRightsOuDn
        # Get-ADGroup "Print Operators" |                         Move-ADObject -TargetPath $ItRightsOuDn
        # Get-ADGroup "Replicator" |                              Move-ADObject -TargetPath $ItRightsOuDn
        # Get-ADGroup "Terminal Server License Servers" |         Move-ADObject -TargetPath $ItRightsOuDn
        # Get-ADGroup "Users" |                                   Move-ADObject -TargetPath $ItRightsOuDn
        # Get-ADGroup "Windows Authorization Access Group" |      Move-ADObject -TargetPath $ItRightsOuDn

        # REFRESH - Get the object after moving it.
        $AdminName = Get-ADUser -Filter * | Where-Object { $_.SID -like 'S-1-5-21-*-500' }
        $DomainAdmins = Get-ADGroup -Filter * | Where-Object { $_.SID -like 'S-1-5-21-*-512' }
        $EnterpriseAdmins = Get-ADGroup -Filter * | Where-Object { $_.SID -like 'S-1-5-21-*-519' }
        $GPOCreatorsOwner = Get-ADGroup -Filter * | Where-Object { $_.SID -like 'S-1-5-21-*-520' }
        $DnsAdmins = Get-ADGroup -Identity 'DnsAdmins'
        $ProtectedUsers = Get-ADGroup -Identity 'Protected Users'

        #endregion
        ###############################################################################

        ###############################################################################
        #region Creating Secured Admin accounts

        Write-Verbose -Message 'Creating and securing Admin accounts...'

        #try {

        # Try to get the new Admin
        $NewAdminExists = Get-ADUser -Filter { SamAccountName -eq $newAdminName } -ErrorAction SilentlyContinue

        # Get picture if exist. Use default if not.
        If (Test-Path -Path ('{0}\Pic\{1}.jpg' -f $DMscripts, $newAdminName)) {
            # Read the path and file name of JPG picture
            $PhotoFile = '{0}\Pic\{1}.jpg' -f $DMscripts, $newAdminName
            # Get the content of the JPG file
            #$photo = [byte[]](Get-Content -Path $PhotoFile -AsByteStream -Raw )
            [byte[]]$photo = [System.IO.File]::ReadAllBytes($PhotoFile)
        } else {
            If (Test-Path -Path ('{0}\Pic\Default.jpg' -f $DMscripts)) {
                # Read the path and file name of JPG picture
                $PhotoFile = '{0}\Pic\Default.jpg' -f $DMscripts
                # Get the content of the JPG file
                #$photo = [byte[]](Get-Content -Path $PhotoFile -Encoding byte) - NOT WORKING since PS 6
                # Alternative
                [byte[]]$photo = [System.IO.File]::ReadAllBytes($PhotoFile)
                #$photo = [byte[]](Get-Content -Path $PhotoFile -AsByteStream -Raw)
            } else {
                $photo = $null
            } #end If-Else
        } #end If-Else

        # Check if the new Admin account already exist. If not, then create it.
        If ($NewAdminExists) {
            #The user was found. Proceed to modify it accordingly.
            $Splat = @{
                Enabled              = $true
                UserPrincipalName    = ('{0}@{1}' -f $newAdminName, $env:USERDNSDOMAIN)
                SamAccountName       = $newAdminName
                DisplayName          = $newAdminName
                Description          = $confXML.n.Admin.users.NEWAdmin.description
                employeeId           = '0123456'
                TrustedForDelegation = $false
                AccountNotDelegated  = $true
                Company              = $confXML.n.RegisteredOrg
                Country              = 'MX'
                Department           = $confXML.n.Admin.users.NEWAdmin.department
                State                = 'Puebla'
                EmailAddress         = ('{0}@{1}' -f $newAdminName, $env:USERDNSDOMAIN)
                Replace              = @{
                    'employeeType'                  = $confXML.n.NC.AdminAccSufix0
                    'msNpAllowDialin'               = $false
                    'msDS-SupportedEncryptionTypes' = '24'
                }
            }

            # If photo exist, add it to parameters
            If ($photo) {
                # Only if photo exists, add it to splatting
                $Splat.Replace.Add('thumbnailPhoto', $photo)
            }

            Set-ADUser -Identity $newAdminName @Splat

        } Else {
            # User was not Found! create new.
            $Splat = @{
                Path                  = $ItAdminAccountsOuDn
                Name                  = $newAdminName
                AccountPassword       = (ConvertTo-SecureString -String $confXML.n.DefaultPassword -AsPlainText -Force)
                ChangePasswordAtLogon = $false
                Enabled               = $true
                UserPrincipalName     = ('{0}@{1}' -f $newAdminName, $env:USERDNSDOMAIN)
                SamAccountName        = $newAdminName
                DisplayName           = $newAdminName
                Description           = $confXML.n.Admin.users.NEWAdmin.description
                employeeId            = $confXML.n.Admin.users.NEWAdmin.employeeId
                TrustedForDelegation  = $false
                AccountNotDelegated   = $true
                Company               = $confXML.n.RegisteredOrg
                Country               = $confXML.n.Admin.users.NEWAdmin.Country
                Department            = $confXML.n.Admin.users.NEWAdmin.department
                State                 = $confXML.n.Admin.users.NEWAdmin.State
                EmailAddress          = ('{0}@{1}' -f $newAdminName, $env:USERDNSDOMAIN)
                OtherAttributes       = @{
                    'employeeType'                  = $confXML.n.NC.AdminAccSufix0
                    'msNpAllowDialin'               = $false
                    'msDS-SupportedEncryptionTypes' = '24'
                }
            }

            If ($photo) {
                # Only if photo exists, add it to splatting
                $Splat.OtherAttributes.Add('thumbnailPhoto', $photo)
            } #end If

            # Create the new Admin with special values
            Try {
                New-ADUser @Splat
            } Catch {
                ###Get-CurrentErrorToDisplay -CurrentError $error[0]
                throw
            }

            #http://blogs.msdn.com/b/openspecification/archive/2011/05/31/windows-configurations-for-kerberos-supported-encryption-type.aspx
            # 'msDS-SupportedEncryptionTypes'= Kerberos DES Encryption = 2, Kerberos AES 128 = 8, Kerberos AES 256 = 16
        } #end else-if new user created
        #$newAdminName = Get-ADUser -Identity $confXML.n.Admin.users.NEWAdmin.name
        $NewAdminExists = Get-ADUser -Identity $newAdminName

        # Set the Protect against accidental deletions attribute
        # Identity ONLY accepts DistinguishedName or GUID -- DN fails I don't know why
        Set-ADObject -Identity $AdminName.ObjectGUID -ProtectedFromAccidentalDeletion $true
        Set-ADObject -Identity $NewAdminExists.ObjectGUID -ProtectedFromAccidentalDeletion $true

        # Make it member of administrative groups
        Add-AdGroupNesting -Identity $DomainAdmins -Members $NewAdminExists
        Add-AdGroupNesting -Identity $EnterpriseAdmins -Members $NewAdminExists
        Add-AdGroupNesting -Identity $GPOCreatorsOwner -Members $NewAdminExists

        # TODO: Error (Get-ADGroupMember): "The operation failed because of a bad parameter."
        <#
        Add-AdGroupNesting: C:\Program Files\WindowsPowerShell\Modules\EguibarIT\Public\New-CentralItOU.ps1:910:9
        Line |
        910 |          Add-AdGroupNesting -Identity $DeniedRODC -Members $NewAdminEx …
            |          ~~~~~~~~~~~~~~~~~~~~~~~~~~~~~~~~~~~~~~~~~~~~~~~~~~~~~~~~~~~~~
            | Failed to retrieve members of the group "". The operation failed because of a bad parameter.
        Add-AdGroupNesting: C:\Program Files\WindowsPowerShell\Modules\EguibarIT\Public\New-CentralItOU.ps1:910:9
        Line |
        910 |          Add-AdGroupNesting -Identity $DeniedRODC -Members $NewAdminEx …
            |          ~~~~~~~~~~~~~~~~~~~~~~~~~~~~~~~~~~~~~~~~~~~~~~~~~~~~~~~~~~~~~
            | Failed to retrieve members of the group "". The operation failed because of a bad parameter.

        PS>TerminatingError(Get-ADGroupMember): "The operation failed because of a bad parameter."
        >> TerminatingError(Get-ADGroupMember): "The operation failed because of a bad parameter."
        >> TerminatingError(Get-ADGroupMember): "The operation failed because of a bad parameter."
        >> TerminatingError(Get-ADGroupMember): "The operation failed because of a bad parameter."
        The operation failed because of a bad parameter.
        Get-ADGroupMember: C:\Program Files\WindowsPowerShell\Modules\EguibarIT\Public\Add-AdGroupNesting.ps1:68:31
        Line |
        68 |  … ntMembers = Get-ADGroupMember -Identity $Identity -Recursive -ErrorAc …
            |                ~~~~~~~~~~~~~~~~~~~~~~~~~~~~~~~~~~~~~~~~~~~~~~~~~~~~~~~~~
            | The operation failed because of a bad parameter.
        #>
        Add-AdGroupNesting -Identity $DeniedRODC -Members $NewAdminExists

        # http://blogs.msdn.com/b/muaddib/archive/2013/12/30/how-to-modify-security-inheritance-on-active-directory-objects.aspx

        ####
        # Remove Everyone group from Admin-User & Administrator
        Remove-Everyone -LDAPpath $NewAdminExists.DistinguishedName
        Remove-Everyone -LDAPpath $AdminName.DistinguishedName

        ####
        # Remove AUTHENTICATED USERS group from Admin-User & Administrator
        #Remove-AuthUser -LDAPPath $NewAdminExists.DistinguishedName
        #Remove-AuthUser -LDAPPath ('CN={0},{1}' -f $AdminName, $ItAdminAccountsOuDn)

        ####
        # Remove Pre-Windows 2000 Compatible Access group from Admin-User & Administrator
        Remove-PreWin2000 -LDAPpath $NewAdminExists.DistinguishedName
        Remove-PreWin2000 -LDAPpath $AdminName.DistinguishedName

        ###
        # Configure TheGood account
        $params = @{
            'employeeType'                  = $confXML.n.NC.AdminAccSufix0
            'msNpAllowDialin'               = $false
            'msDS-SupportedEncryptionTypes' = 24
        }

        If ($photo) {
            # Only if photo exists, add it to splatting
            $params.Add('thumbnailPhoto', $photo)
        }

        $Splat = @{
            Identity             = $AdminName
            TrustedForDelegation = $false
            AccountNotDelegated  = $true
            Add                  = $params
            Server               = $CurrentDC
        }
        Set-ADUser @Splat

        Write-Verbose -Message 'Admin accounts created and secured.'

        #endregion Creating Secured Admin accounts
        ###############################################################################

        ###############################################################################
        #region Create Admin groups

        # Iterate through all Admin-LocalGroups child nodes
        Foreach ($Node in $confXML.n.Admin.LG.ChildNodes) {
            Write-Verbose -Message ('Create group {0}' -f ('{0}{1}{2}' -f $NC['sl'], $NC['Delim'], $Node.LocalName))
            $Splat = @{
                Name                          = '{0}{1}{2}' -f $NC['sl'], $NC['Delim'], $Node.Name
                GroupCategory                 = 'Security'
                GroupScope                    = 'DomainLocal'
                DisplayName                   = $Node.DisplayName
                Path                          = $ItRightsOuDn
                Description                   = $Node.Description
                ProtectFromAccidentalDeletion = $True
                RemoveAccountOperators        = $True
                RemoveEveryone                = $True
                RemovePreWin2000              = $True
            }
            $createdGroup = New-AdDelegatedGroup @Splat

            $varparam = @{
                Name  = "$('SL{0}{1}' -f  $NC['Delim'], $Node.LocalName)"
                Value = $createdGroup
                Force = $true
            }
            New-Variable @varparam

            #Clear variable for next use
            $createdGroup = $null
        } # End ForEach

        # Iterate through all Admin-GlobalGroups child nodes
        Foreach ($Node in $confXML.n.Admin.GG.ChildNodes) {
            Write-Verbose -Message ('Create group {0}' -f ('{0}{1}{2}' -f $NC['sg'], $NC['Delim'], $Node.localname))
            $Splat = @{
                Name                          = '{0}{1}{2}' -f $NC['sg'], $NC['Delim'], $Node.Name
                GroupCategory                 = 'Security'
                GroupScope                    = 'Global'
                DisplayName                   = $Node.DisplayName
                Path                          = $ItAdminGroupsOuDn
                Description                   = $Node.Description
                ProtectFromAccidentalDeletion = $True
                RemoveAccountOperators        = $True
                RemoveEveryone                = $True
                RemovePreWin2000              = $True
            }
            $createdGroup = New-AdDelegatedGroup @Splat

            $varparam = @{
                Name  = "$('SG{0}{1}' -f $NC['Delim'], $Node.LocalName)"
                Value = $createdGroup
                Force = $true
            }
            New-Variable @varparam


            #Clear variable for next use
            $createdGroup = $null
        } # End ForEach


        # Create Servers Area / Tier1 Domain Local & Global Groups
        $Splat = @{
            Name                          = '{0}{1}{2}' -f $NC['sg'], $NC['Delim'], $confXML.n.Servers.GG.Operations.Name
            GroupCategory                 = 'Security'
            GroupScope                    = 'Global'
            DisplayName                   = $confXML.n.Servers.GG.Operations.DisplayName
            Path                          = $ItAdminGroupsOuDn
            Description                   = $confXML.n.Servers.GG.Operations.Description
            ProtectFromAccidentalDeletion = $True
            RemoveAccountOperators        = $True
            RemoveEveryone                = $True
            RemovePreWin2000              = $True
        }
        $createdGroup = New-AdDelegatedGroup @Splat
        New-Variable -Name "$('SG{0}{1}' -f $NC['Delim'], $confXML.n.Servers.GG.Operations.LocalName)" -Value $createdGroup -Force
        $createdGroup = $null

        $Splat = @{
            Name                          = '{0}{1}{2}' -f $NC['sg'], $NC['Delim'], $confXML.n.Servers.GG.ServerAdmins.Name
            GroupCategory                 = 'Security'
            GroupScope                    = 'Global'
            DisplayName                   = $confXML.n.Servers.GG.ServerAdmins.DisplayName
            Path                          = $ItAdminGroupsOuDn
            Description                   = $confXML.n.Servers.GG.ServerAdmins.Description
            ProtectFromAccidentalDeletion = $True
            RemoveAccountOperators        = $True
            RemoveEveryone                = $True
            RemovePreWin2000              = $True
        }
        $createdGroup = New-AdDelegatedGroup @Splat
        New-Variable -Name "$('SG{0}{1}' -f $NC['Delim'], $confXML.n.Servers.GG.ServerAdmins.LocalName)" -Value $createdGroup -Force
        $createdGroup = $null

        $Splat = @{
            Name                          = '{0}{1}{2}' -f $NC['sl'], $NC['Delim'], $confXML.n.Servers.LG.SvrOpsRight.Name
            GroupCategory                 = 'Security'
            GroupScope                    = 'DomainLocal'
            DisplayName                   = $confXML.n.Servers.LG.SvrOpsRight.DisplayName
            Path                          = $ItRightsOuDn
            Description                   = $confXML.n.Servers.LG.SvrOpsRight.Description
            ProtectFromAccidentalDeletion = $True
            RemoveAccountOperators        = $True
            RemoveEveryone                = $True
            RemovePreWin2000              = $True
        }
        $createdGroup = New-AdDelegatedGroup @Splat
        New-Variable -Name "$('SL{0}{1}' -f  $NC['Delim'], $confXML.n.Servers.LG.SvrOpsRight.LocalName)" -Value $createdGroup -Force
        $createdGroup = $null

        $Splat = @{
            Name                          = '{0}{1}{2}' -f $NC['sl'], $NC['Delim'], $confXML.n.Servers.LG.SvrAdmRight.Name
            GroupCategory                 = 'Security'
            GroupScope                    = 'DomainLocal'
            DisplayName                   = $confXML.n.Servers.LG.SvrAdmRight.DisplayName
            Path                          = $ItRightsOuDn
            Description                   = $confXML.n.Servers.LG.SvrAdmRight.Description
            ProtectFromAccidentalDeletion = $True
            RemoveAccountOperators        = $True
            RemoveEveryone                = $True
            RemovePreWin2000              = $True
        }
        $createdGroup = New-AdDelegatedGroup @Splat
        New-Variable -Name "$('SL{0}{1}' -f  $NC['Delim'], $confXML.n.Servers.LG.SvrAdmRight.LocalName)" -Value $createdGroup -Force
        $createdGroup = $null



        # Get all Privileged groups into an array $AllGroups
        If ($null -ne $SG_InfraAdmins) {
            [Void]$AllGroups.Add($SG_InfraAdmins)
        }
        If ($null -ne $SG_AdAdmins) {
            [Void]$AllGroups.Add($SG_AdAdmins)
        }
        If ($null -ne $SG_Tier0ServiceAccount) {
            [Void]$AllGroups.Add($SG_Tier0ServiceAccount)
        }
        If ($null -ne $SG_Tier1ServiceAccount) {
            [Void]$AllGroups.Add($SG_Tier1ServiceAccount)
        }
        If ($null -ne $SG_Tier2ServiceAccount) {
            [Void]$AllGroups.Add($SG_Tier2ServiceAccount)
        }
        If ($null -ne $SG_GpoAdmins) {
            [Void]$AllGroups.Add($SG_GpoAdmins)
        }
        If ($null -ne $SG_Tier0Admins) {
            [Void]$AllGroups.Add($SG_Tier0Admins)
        }
        If ($null -ne $SG_Tier1Admins) {
            [Void]$AllGroups.Add($SG_Tier1Admins)
        }
        If ($null -ne $SG_Tier2Admins) {
            [Void]$AllGroups.Add($SG_Tier2Admins)
        }
        If ($null -ne $SG_AllSiteAdmins) {
            [Void]$AllGroups.Add($SG_AllSiteAdmins)
        }
        If ($null -ne $SG_AllGALAdmins) {
            [Void]$AllGroups.Add($SG_AllGALAdmins)
        }

        # Move the groups to PG OU
        foreach ($item in $AllGroups) {
            # AD Object operations ONLY supports DN and GUID as identity

            # Remove the ProtectedFromAccidentalDeletion, otherwise throws error when moving
            Set-ADObject -Identity $item.ObjectGUID -ProtectedFromAccidentalDeletion $false

            # Move objects to PG OU
            Move-ADObject -TargetPath $ItPrivGroupsOUDn -Identity $item.ObjectGUID

            # Set back again the ProtectedFromAccidentalDeletion flag.
            #The group has to be fetch again because of the previous move
            Set-ADObject -Identity $item.ObjectGUID -ProtectedFromAccidentalDeletion $true

            #refresh the variable because DistinguishedName changed
            Set-Variable -Name $item.SamAccountName -Value (Get-ADGroup -Identity $item.SID) -Force
        }

        #endregion
        ###############################################################################

        ###############################################################################
        #region Create Group Managed Service Account

        # Get the current OS build
        # Create the KDS Root Key (only once per domain).  This is used by the KDS service
        # on DCs (along with other information) to generate passwords
        # http://blogs.technet.com/b/askpfeplat/archive/2012/12/17/windows-server-2012-group-managed-service-accounts.aspx
        # If working in a test environment with a minimal number of DCs and the ability to guarantee immediate replication, please use:
        Add-KdsRootKey -EffectiveTime ((Get-Date).addhours(-10))



        # Check if ServiceAccount exists
        $gMSASamAccountName = '{0}$' -f $confXML.n.Admin.gMSA.AdTaskScheduler.Name
        $ExistSA = Get-ADServiceAccount -Filter { SamAccountName -like $gMSASamAccountName }

        If (-not $ExistSA) {
            Write-Verbose -Message ('Creating {0} Service Account {0}.' -f $confXML.n.Admin.gMSA.AdTaskScheduler.Name)
            If ([System.Environment]::OSVersion.Version.Build -ge 9200) {

                $Splat = @{
                    Name                   = $confXML.n.Admin.gMSA.AdTaskScheduler.Name
                    SamAccountName         = $confXML.n.Admin.gMSA.AdTaskScheduler.Name
                    DNSHostName            = ('{0}.{1}' -f $confXML.n.Admin.gMSA.AdTaskScheduler.Name, $env:USERDNSDOMAIN)
                    AccountNotDelegated    = $true
                    Description            = $confXML.n.Admin.gMSA.AdTaskScheduler.Description
                    DisplayName            = $confXML.n.Admin.gMSA.AdTaskScheduler.DisplayName
                    KerberosEncryptionType = 'AES128,AES256'
                    Path                   = 'OU={0},{1}' -f $confXML.n.Admin.OUs.ItSAT0OU.name, $ItServiceAccountsOuDn
                    enabled                = $True
                    TrustedForDelegation   = $false
                    ServicePrincipalName   = ('HOST/{0}.{1}' -f $confXML.n.Admin.gMSA.AdTaskScheduler.Name, $env:USERDNSDOMAIN)
                    ErrorAction            = 'SilentlyContinue'
                }

                $ReplaceValues = @{
                    'company'           = $confXML.n.RegisteredOrg
                    'department'        = $confXML.n.Admin.gMSA.AdTaskScheduler.Department
                    'employeeID'        = 'T0'
                    'employeeType'      = 'ServiceAccount'
                    'info'              = $confXML.n.Admin.gMSA.AdTaskScheduler.Description
                    'title'             = $confXML.n.Admin.gMSA.AdTaskScheduler.DisplayName
                    'userPrincipalName' = '{0}@{1}' -f $confXML.n.Admin.gMSA.AdTaskScheduler.Name, $env:USERDNSDOMAIN
                }
                If (($null -or '') -ne $confXML.n.Admin.gMSA.AdTaskScheduler.c) {
                    $ReplaceValues.Add('c', $confXML.n.Admin.gMSA.AdTaskScheduler.c)
                }
                If (($null -or '') -ne $confXML.n.Admin.gMSA.AdTaskScheduler.Co) {
                    $ReplaceValues.Add('Co', $confXML.n.Admin.gMSA.AdTaskScheduler.co)
                }
                If (($null -or '') -ne $confXML.n.Admin.gMSA.AdTaskScheduler.l) {
                    $ReplaceValues.Add('l', $confXML.n.Admin.gMSA.AdTaskScheduler.l)
                }

                $ReplaceParams = @{
                    Replace     = $ReplaceValues
                    ErrorAction = 'SilentlyContinue'
                }

                try {
                    New-ADServiceAccount @Splat | Set-ADServiceAccount @ReplaceParams
                } catch {
                    ###Get-CurrentErrorToDisplay -CurrentError $error[0]
                    throw
                } #end Try-Catch
            } else {
                $Splat = @{
                    name        = $confXML.n.Admin.gMSA.AdTaskScheduler.Name
                    Description = $confXML.n.Admin.gMSA.AdTaskScheduler.Description
                    Path        = 'OU={0},{1}' -f $confXML.n.Admin.OUs.ItSAT0OU.name, $ItServiceAccountsOuDn
                    enabled     = $True
                    ErrorAction = 'SilentlyContinue'
                }

                New-ADServiceAccount @Splat
            } #end If-Else
        } else {
            Write-Warning -Message ('Service Account {0} already exists.' -f $confXML.n.Admin.gMSA.AdTaskScheduler.Name)
        }# End If-Else

        #endregion
        ###############################################################################

        ###############################################################################
        #region Create a New Fine Grained Password Policy for Admins Accounts

        $PSOexists = $null

        [String]$PsoName = $confXML.n.Admin.PSOs.ItAdminsPSO.Name

        $PSOexists = Get-ADFineGrainedPasswordPolicy -Filter { name -eq $PsoName }

        if (-not($PSOexists)) {
            Write-Verbose -Message ('Creating {0} PSO.' -f $PsoName)
            $Splat = @{
                Name                        = $confXML.n.Admin.PSOs.ItAdminsPSO.Name
                Precedence                  = $confXML.n.Admin.PSOs.ItAdminsPSO.Precedence
                ComplexityEnabled           = [System.Boolean]$confXML.n.Admin.PSOs.ItAdminsPSO.ComplexityEnabled
                Description                 = $confXML.n.Admin.PSOs.ItAdminsPSO.Description
                DisplayName                 = $confXML.n.Admin.PSOs.ItAdminsPSO.DisplayName
                LockoutDuration             = $confXML.n.Admin.PSOs.ItAdminsPSO.LockoutDuration
                LockoutObservationWindow    = $confXML.n.Admin.PSOs.ItAdminsPSO.LockoutObservationWindow
                LockoutThreshold            = $confXML.n.Admin.PSOs.ItAdminsPSO.LockoutThreshold
                MaxPasswordAge              = $confXML.n.Admin.PSOs.ItAdminsPSO.MaxPasswordAge
                MinPasswordAge              = $confXML.n.Admin.PSOs.ItAdminsPSO.MinPasswordAge
                MinPasswordLength           = $confXML.n.Admin.PSOs.ItAdminsPSO.MinPasswordLength
                PasswordHistoryCount        = $confXML.n.Admin.PSOs.ItAdminsPSO.PasswordHistoryCount
                ReversibleEncryptionEnabled = [System.Boolean]$confXML.n.Admin.PSOs.ItAdminsPSO.ReversibleEncryptionEnabled
                Passthru                    = $true
            }

            $PSOexists = New-ADFineGrainedPasswordPolicy @Splat
            If ( -not $PSOexists ) {
                $PSOexists = Get-ADFineGrainedPasswordPolicy -Filter { name -eq $PsoName }
            }

        } # End If PSO exists


        Write-Verbose -Message ('Apply the {0} PSO to the corresponding accounts and groups.' -f $PsoName)
        Start-Sleep -Seconds 5
        # Apply the PSO to the corresponding accounts and groups
        $ArrayList.Clear()
        [void]$ArrayList.Add($DomainAdmins)
        [void]$ArrayList.Add($EnterpriseAdmins)
        if ($null -ne $AdminName) {
            [void]$ArrayList.Add($AdminName)
        }
        if ($null -ne $NewAdminExists) {
            [void]$ArrayList.Add($NewAdminExists)
        }
        if ($null -ne $SG_InfraAdmins) {
            [void]$ArrayList.Add($SG_InfraAdmins)
        }
        if ($null -ne $SG_AdAdmins) {
            [void]$ArrayList.Add($SG_AdAdmins)
        }
        if ($null -ne $SG_GpoAdmins) {
            [void]$ArrayList.Add($SG_GpoAdmins)
        }
        if ($null -ne $SG_Tier0Admins) {
            [void]$ArrayList.Add($SG_Tier0Admins)
        }
        if ($null -ne $SG_Tier1Admins) {
            [void]$ArrayList.Add($SG_Tier1Admins)
        }
        if ($null -ne $SG_Tier2Admins) {
            [void]$ArrayList.Add($SG_Tier2Admins)
        }
        if ($null -ne $SG_Operations) {
            [void]$ArrayList.Add($SG_Operations)
        }
        if ($null -ne $SG_ServerAdmins) {
            [void]$ArrayList.Add($SG_ServerAdmins)
        }
        if ($null -ne $SG_AllSiteAdmins) {
            [void]$ArrayList.Add($SG_AllSiteAdmins)
        }
        if ($null -ne $SG_AllGALAdmins) {
            [void]$ArrayList.Add($SG_AllGALAdmins)
        }
        if ($null -ne $SG_GlobalUserAdmins) {
            [void]$ArrayList.Add($SG_GlobalUserAdmins)
        }
        if ($null -ne $SG_GlobalPcAdmins) {
            [void]$ArrayList.Add($SG_GlobalPcAdmins)
        }
        if ($null -ne $SG_GlobalGroupAdmins) {
            [void]$ArrayList.Add($SG_GlobalGroupAdmins)
        }
        if ($null -ne $SG_ServiceDesk) {
            [void]$ArrayList.Add($SG_ServiceDesk)
        }
        if ($null -ne $SL_InfraRight) {
            [void]$ArrayList.Add($SL_InfraRight)
        }
        if ($null -ne $SL_AdRight) {
            [void]$ArrayList.Add($SL_AdRight)
        }
        if ($null -ne $SL_UM) {
            [void]$ArrayList.Add($SL_UM)
        }
        if ($null -ne $SL_GM) {
            [void]$ArrayList.Add($SL_GM)
        }
        if ($null -ne $SL_PUM) {
            [void]$ArrayList.Add($SL_PUM)
        }
        if ($null -ne $SL_PGM) {
            [void]$ArrayList.Add($SL_PGM)
        }
        if ($null -ne $SL_GpoAdminRight) {
            [void]$ArrayList.Add($SL_GpoAdminRight)
        }
        if ($null -ne $SL_DnsAdminRight) {
            [void]$ArrayList.Add($SL_DnsAdminRight)
        }
        if ($null -ne $SL_DirReplRight) {
            [void]$ArrayList.Add($SL_DirReplRight)
        }
        if ($null -ne $SL_PromoteDcRight) {
            [void]$ArrayList.Add($SL_PromoteDcRight)
        }
        if ($null -ne $SL_TransferFSMOright) {
            [void]$ArrayList.Add($SL_TransferFSMOright)
        }
        if ($null -ne $SL_DcManagement) {
            [void]$ArrayList.Add($SL_DcManagement)
        }
        if ($null -ne $SL_PISM) {
            [void]$ArrayList.Add($SL_PISM)
        }
        if ($null -ne $SL_PAWM) {
            [void]$ArrayList.Add($SL_PAWM)
        }
        if ($null -ne $SL_PSAM) {
            [void]$ArrayList.Add($SL_PSAM)
        }
        if ($null -ne $SL_SvrAdmRight) {
            [void]$ArrayList.Add($SL_SvrAdmRight)
        }
        if ($null -ne $SL_SvrOpsRight) {
            [void]$ArrayList.Add($SL_SvrOpsRight)
        }
        if ($null -ne $SL_GlobalGroupRight) {
            [void]$ArrayList.Add($SL_GlobalGroupRight)
        }
        if ($null -ne $SL_GlobalAppAccUserRight) {
            [void]$ArrayList.Add($SL_GlobalAppAccUserRight)
        }

<<<<<<< HEAD
        # Adding all Groups
=======
        # TODO: Fix error on when adding members
>>>>>>> d6d3fc34
        Add-ADFineGrainedPasswordPolicySubject -Identity $PSOexists -Subjects $ArrayList



        $ArrayList.Clear()
        if ($null -ne $AdminName) {
            [void]$ArrayList.Add($AdminName)
        }
        if ($null -ne $NewAdminExists) {
            [void]$ArrayList.Add($NewAdminExists)
        }

        # Adding Users.
        Add-ADFineGrainedPasswordPolicySubject -Identity $PSOexists -Subjects $ArrayList

        #endregion
        ###############################################################################

        ###############################################################################
        #region Create a New Fine Grained Password Policy for Service Accounts

        $PSOexists = $null


        [String]$PsoName = $confXML.n.Admin.PSOs.ServiceAccountsPSO.Name

        $PSOexists = Get-ADFineGrainedPasswordPolicy -Filter { name -eq $PsoName }

        if (-not($PSOexists)) {
            Write-Verbose -Message ('Creating {0} PSO.' -f $PsoName)
            $Splat = @{
                Name                        = $confXML.n.Admin.PSOs.ServiceAccountsPSO.Name
                Precedence                  = $confXML.n.Admin.PSOs.ServiceAccountsPSO.Precedence
                ComplexityEnabled           = [System.Boolean]$confXML.n.Admin.PSOs.ServiceAccountsPSO.ComplexityEnabled
                Description                 = $confXML.n.Admin.PSOs.ServiceAccountsPSO.Description
                DisplayName                 = $confXML.n.Admin.PSOs.ServiceAccountsPSO.DisplayName
                LockoutDuration             = $confXML.n.Admin.PSOs.ServiceAccountsPSO.LockoutDuration
                LockoutObservationWindow    = $confXML.n.Admin.PSOs.ServiceAccountsPSO.LockoutObservationWindow
                LockoutThreshold            = $confXML.n.Admin.PSOs.ServiceAccountsPSO.LockoutThreshold
                MaxPasswordAge              = $confXML.n.Admin.PSOs.ServiceAccountsPSO.MaxPasswordAge
                MinPasswordAge              = $confXML.n.Admin.PSOs.ServiceAccountsPSO.MinPasswordAge
                MinPasswordLength           = $confXML.n.Admin.PSOs.ServiceAccountsPSO.MinPasswordLength
                PasswordHistoryCount        = $confXML.n.Admin.PSOs.ServiceAccountsPSO.PasswordHistoryCount
                ReversibleEncryptionEnabled = [System.Boolean]$confXML.n.Admin.PSOs.ServiceAccountsPSO.ReversibleEncryptionEnabled
                Passthru                    = $true
            }
            $PSOexists = New-ADFineGrainedPasswordPolicy @Splat
            If (-not $PSOexists) {
                $PSOexists = Get-ADFineGrainedPasswordPolicy -Filter { cn -eq $PsoName }
            }

            #$PSOexists = Get-ADFineGrainedPasswordPolicy -Identity $PsoName
        }

        Write-Verbose -Message ('Apply the {0} PSO to the corresponding accounts and groups.' -f $PsoName)
        Start-Sleep -Seconds 5
        # Apply the PSO to all Tier Service Accounts
        $ArrayList.Clear()
        if ($null -ne $SG_Tier0ServiceAccount) {
            [void]$ArrayList.Add($SG_Tier0ServiceAccount)
        }
        if ($null -ne $SG_Tier1ServiceAccount) {
            [void]$ArrayList.Add($SG_Tier1ServiceAccount)
        }
        if ($null -ne $SG_Tier2ServiceAccount) {
            [void]$ArrayList.Add($SG_Tier2ServiceAccount)
        }

        Add-ADFineGrainedPasswordPolicySubject -Identity $PSOexists -Subjects $ArrayList

        #endregion
        ###############################################################################

        ###############################################################################
        #region Nest Groups - Security for RODC
        # Avoid having privileged or semi-privileged groups copy to RODC

        Write-Verbose -Message 'Nesting groups...'

        $ArrayList.Clear()

        [void]$ArrayList.Add($DomainAdmins)
        [void]$ArrayList.Add($EnterpriseAdmins)

        if ($null -ne $AdminName) {
            [void]$ArrayList.Add($AdminName)
        }
        if ($null -ne $NewAdminExists) {
            [void]$ArrayList.Add($NewAdminExists)
        }
        if ($null -ne $SG_InfraAdmins) {
            [void]$ArrayList.Add($SG_InfraAdmins)
        }
        if ($null -ne $SG_AdAdmins) {
            [void]$ArrayList.Add($SG_AdAdmins)
        }
        if ($null -ne $SG_GpoAdmins) {
            [void]$ArrayList.Add($SG_GpoAdmins)
        }
        if ($null -ne $SG_Tier0Admins) {
            [void]$ArrayList.Add($SG_Tier0Admins)
        }
        if ($null -ne $SG_Tier1Admins) {
            [void]$ArrayList.Add($SG_Tier1Admins)
        }
        if ($null -ne $SG_Tier2Admins) {
            [void]$ArrayList.Add($SG_Tier2Admins)
        }
        if ($null -ne $SG_Tier0ServiceAccount) {
            [void]$ArrayList.Add($SG_Tier0ServiceAccount)
        }
        if ($null -ne $SG_Tier1ServiceAccount) {
            [void]$ArrayList.Add($SG_Tier1ServiceAccount)
        }
        if ($null -ne $SG_Tier2ServiceAccount) {
            [void]$ArrayList.Add($SG_Tier2ServiceAccount)
        }
        if ($null -ne $SG_Operations) {
            [void]$ArrayList.Add($SG_Operations)
        }
        if ($null -ne $SG_ServerAdmins) {
            [void]$ArrayList.Add($SG_ServerAdmins)
        }
        if ($null -ne $SG_AllSiteAdmins) {
            [void]$ArrayList.Add($SG_AllSiteAdmins)
        }
        if ($null -ne $SG_AllGALAdmins) {
            [void]$ArrayList.Add($SG_AllGALAdmins)
        }
        if ($null -ne $SG_GlobalUserAdmins) {
            [void]$ArrayList.Add($SG_GlobalUserAdmins)
        }
        if ($null -ne $SG_GlobalPcAdmins) {
            [void]$ArrayList.Add($SG_GlobalPcAdmins)
        }
        if ($null -ne $SG_GlobalGroupAdmins) {
            [void]$ArrayList.Add($SG_GlobalGroupAdmins)
        }
        if ($null -ne $SG_ServiceDesk) {
            [void]$ArrayList.Add($SG_ServiceDesk)
        }
        if ($null -ne $SL_InfraRight) {
            [void]$ArrayList.Add($SL_InfraRight)
        }
        if ($null -ne $SL_AdRight) {
            [void]$ArrayList.Add($SL_AdRight)
        }
        if ($null -ne $SL_UM) {
            [void]$ArrayList.Add($SL_UM)
        }
        if ($null -ne $SL_GM) {
            [void]$ArrayList.Add($SL_GM)
        }
        if ($null -ne $SL_PUM) {
            [void]$ArrayList.Add($SL_PUM)
        }
        if ($null -ne $SL_PGM) {
            [void]$ArrayList.Add($SL_PGM)
        }
        if ($null -ne $SL_GpoAdminRight) {
            [void]$ArrayList.Add($SL_GpoAdminRight)
        }
        if ($null -ne $SL_DnsAdminRight) {
            [void]$ArrayList.Add($SL_DnsAdminRight)
        }
        if ($null -ne $SL_DirReplRight) {
            [void]$ArrayList.Add($SL_DirReplRight)
        }
        if ($null -ne $SL_PromoteDcRight) {
            [void]$ArrayList.Add($SL_PromoteDcRight)
        }
        if ($null -ne $SL_TransferFSMOright) {
            [void]$ArrayList.Add($SL_TransferFSMOright)
        }
        if ($null -ne $SL_DcManagement) {
            [void]$ArrayList.Add($SL_DcManagement)
        }
        if ($null -ne $SL_PISM) {
            [void]$ArrayList.Add($SL_PISM)
        }
        if ($null -ne $SL_PAWM) {
            [void]$ArrayList.Add($SL_PAWM)
        }
        if ($null -ne $SL_PSAM) {
            [void]$ArrayList.Add($SL_PSAM)
        }
        if ($null -ne $SL_SvrAdmRight) {
            [void]$ArrayList.Add($SL_SvrAdmRight)
        }
        if ($null -ne $SL_SvrOpsRight) {
            [void]$ArrayList.Add($SL_SvrOpsRight)
        }
        if ($null -ne $SL_GlobalGroupRight) {
            [void]$ArrayList.Add($SL_GlobalGroupRight)
        }
        if ($null -ne $SL_GlobalAppAccUserRight) {
            [void]$ArrayList.Add($SL_GlobalAppAccUserRight)
        }
        Add-AdGroupNesting -Identity $DeniedRODC -Members $ArrayList

        #endregion
        ###############################################################################

        ###############################################################################
        #region Enabling Management Accounts to Modify the Membership of Protected Groups

        # Enable PUM to manage Privileged Accounts (Reset PWD, enable/disable Administrator built-in account)
        Set-AdAclMngPrivilegedAccount -Group $SL_PUM

        # Enable PGM to manage Privileged Groups (Administrators, Domain Admins...)
        Set-AdAclMngPrivilegedGroup -Group $SL_PGM

        #endregion
        ###############################################################################

        ###############################################################################
        #region Nest Groups - Delegate Rights through Builtin groups
        # https://docs.microsoft.com/en-us/windows/security/identity-protection/access-control/active-directory-security-groups
        # http://blogs.technet.com/b/lrobins/archive/2011/06/23/quot-admin-free-quot-active-directory-and-windows-part-1-understanding-privileged-groups-in-ad.aspx
        # http://blogs.msmvps.com/acefekay/2012/01/06/using-group-nesting-strategy-ad-best-practices-for-group-strategy/


        Add-AdGroupNesting -Identity $CryptoOperators -Members $SG_AdAdmins

        Add-AdGroupNesting -Identity $DnsAdmins -Members $SG_AdAdmins, $SG_Tier0Admins

        Add-AdGroupNesting -Identity $EvtLogReaders -Members $SG_AdAdmins, $SG_Operations

        Add-AdGroupNesting -Identity 'Network Configuration Operators' -Members $SG_AdAdmins, $SG_Tier0Admins

        Add-AdGroupNesting -Identity $PerfLogUsers -Members $SG_AdAdmins, $SG_Operations, $SG_Tier0Admins

        Add-AdGroupNesting -Identity $PerfMonitorUsers -Members $SG_AdAdmins, $SG_Operations, $SG_Tier0Admins

        Add-AdGroupNesting -Identity $RemoteDesktopUsers -Members $SG_AdAdmins

        Add-AdGroupNesting -Identity $ServerOperators -Members $SG_AdAdmins

        Add-AdGroupNesting -Identity $RemoteMngtUsers -Members $SG_AdAdmins, $SG_Tier0Admins

        $RemoteWMI = Get-ADGroup -Filter { SamAccountName -like 'WinRMRemoteWMIUsers*' } -ErrorAction SilentlyContinue
        If (-not $RemoteWMI) {
            $Splat = @{
                GroupScope    = 'DomainLocal'
                GroupCategory = 'Security'
                Name          = 'WinRMRemoteWMIUsers__'
                Path          = $ItRightsOuDn
            }
            $RemoteWMI = New-ADGroup @Splat
        }
        Add-AdGroupNesting -Identity $RemoteWMI -Members $SG_AdAdmins, $SG_Tier0Admins

        # https://technet.microsoft.com/en-us/library/dn466518(v=ws.11).aspx
        $ArrayList.Clear()
        if ($null -ne $AdminName) {
            [void][void]$ArrayList.Add($AdminName)
        }
        if ($null -ne $NewAdminExists) {
            [void]$ArrayList.Add($NewAdminExists)
        }
        if ($null -ne $SG_InfraAdmins) {
            [void]$ArrayList.Add($SG_InfraAdmins)
        }
        if ($null -ne $SG_AdAdmins) {
            [void]$ArrayList.Add($SG_AdAdmins)
        }
        if ($null -ne $SG_GpoAdmins) {
            [void]$ArrayList.Add($SG_GpoAdmins)
        }
        if ($null -ne $SG_Tier0Admins) {
            [void]$ArrayList.Add($SG_Tier0Admins)
        }
        if ($null -ne $SG_Tier1Admins) {
            [void]$ArrayList.Add($SG_Tier1Admins)
        }
        if ($null -ne $SG_Tier2Admins) {
            [void]$ArrayList.Add($SG_Tier2Admins)
        }
        if ($null -ne $SG_Operations) {
            [void]$ArrayList.Add($SG_Operations)
        }
        if ($null -ne $SG_ServerAdmins) {
            [void]$ArrayList.Add($SG_ServerAdmins)
        }
        if ($null -ne $SG_AllSiteAdmins) {
            [void]$ArrayList.Add($SG_AllSiteAdmins)
        }
        if ($null -ne $SG_AllGALAdmins) {
            [void]$ArrayList.Add($SG_AllGALAdmins)
        }
        if ($null -ne $SG_GlobalUserAdmins) {
            [void]$ArrayList.Add($SG_GlobalUserAdmins)
        }
        if ($null -ne $SG_GlobalPcAdmins) {
            [void]$ArrayList.Add($SG_GlobalPcAdmins)
        }
        if ($null -ne $SG_GlobalGroupAdmins) {
            [void]$ArrayList.Add($SG_GlobalGroupAdmins)
        }
        if ($null -ne $SG_ServiceDesk) {
            [void]$ArrayList.Add($SG_ServiceDesk)
        }
        Add-AdGroupNesting -Identity $ProtectedUsers -Members $ArrayList


        #endregion
        ###############################################################################

        ###############################################################################
        #region Nest Groups - Extend Rights through delegation model groups
        # http://blogs.msmvps.com/acefekay/2012/01/06/using-group-nesting-strategy-ad-best-practices-for-group-strategy/

        # InfraAdmins as member of InfraRight
        $Splat = @{
            Identity = $SL_InfraRight
            Members  = $SG_InfraAdmins
        }
        Add-AdGroupNesting @Splat

        # InfraAdmins as member of PUM
        $Splat = @{
            Identity = $SL_PUM
            Members  = $SG_InfraAdmins
        }
        Add-AdGroupNesting @Splat

        # InfraAdmins as member of PGM
        $Splat = @{
            Identity = $SL_PGM
            Members  = $SG_InfraAdmins
        }
        Add-AdGroupNesting @Splat

        # InfraAdmins as member of PISM
        $Splat = @{
            Identity = $SL_PISM
            Members  = $SG_InfraAdmins
        }
        Add-AdGroupNesting @Splat

        # InfraAdmins as member of PAWM
        $Splat = @{
            Identity = $SL_PAWM
            Members  = $SG_InfraAdmins
        }
        Add-AdGroupNesting @Splat

        # InfraAdmins as member of PSAM
        $Splat = @{
            Identity = $SL_PSAM
            Members  = $SG_InfraAdmins
        }
        Add-AdGroupNesting @Splat

        # InfraAdmins as member of Tier0Admins
        $Splat = @{
            Identity = $SG_Tier0Admins
            Members  = $SG_InfraAdmins
        }
        Add-AdGroupNesting @Splat

        # InfraAdmins as member of DirReplRight
        $Splat = @{
            Identity = $SL_DirReplRight
            Members  = $SG_InfraAdmins
        }
        Add-AdGroupNesting @Splat

        # InfraAdmins as member of AdAdmins
        $Splat = @{
            Identity = $SG_AdAdmins
            Members  = $SG_InfraAdmins
        }
        Add-AdGroupNesting @Splat



        # AdAdmins as member of AdRight
        $Splat = @{
            Identity = $SL_AdRight
            Members  = $SG_AdAdmins
        }
        Add-AdGroupNesting @Splat

        # AdAdmins as member of UM
        $Splat = @{
            Identity = $SL_UM
            Members  = $SG_AdAdmins
        }
        Add-AdGroupNesting @Splat

        # AdAdmins as member of GM
        $Splat = @{
            Identity = $SL_GM
            Members  = $SG_AdAdmins
        }
        Add-AdGroupNesting @Splat

        # AdAdmins as member of GpoAdmins
        $Splat = @{
            Identity = $SG_GpoAdmins
            Members  = $SG_AdAdmins
        }
        Add-AdGroupNesting @Splat

        # AdAdmins as member of AllSiteAdmins
        $Splat = @{
            Identity = $SG_AllSiteAdmins
            Members  = $SG_AdAdmins
        }
        Add-AdGroupNesting @Splat

        # AdAdmins as member of ServerAdmins
        $Splat = @{
            Identity = $SG_ServerAdmins
            Members  = $SG_AdAdmins
        }
        Add-AdGroupNesting @Splat

        # AdAdmins as member of DcManagement
        $Splat = @{
            Identity = $SL_DcManagement
            Members  = $SG_AdAdmins
        }
        Add-AdGroupNesting @Splat

        # AdAdmins as member of Tier0Admins
        $Splat = @{
            Identity = $SG_Tier0Admins
            Members  = $SG_AdAdmins
        }
        Add-AdGroupNesting @Splat



        # Tier0Admins as member of DcManagement
        $Splat = @{
            Identity = $SL_DcManagement
            Members  = $SG_Tier0Admins
        }
        Add-AdGroupNesting @Splat



        # GpoAdmins as member of GpoAdminRight
        $Splat = @{
            Identity = $SL_GpoAdminRight
            Members  = $SG_GpoAdmins
        }
        Add-AdGroupNesting @Splat



        # AllSiteAdmins as member of AllGalAdmins
        $Splat = @{
            Identity = $SG_AllGALAdmins
            Members  = $SG_AllSiteAdmins
        }
        Add-AdGroupNesting @Splat

        # AllGalAdmins as member of ServiceDesk
        $Splat = @{
            Identity = $SG_ServiceDesk
            Members  = $SG_AllGALAdmins
        }
        Add-AdGroupNesting @Splat



        # ServerAdmins as member of SvrAdmRight
        $Splat = @{
            Identity = $SL_SvrAdmRight
            Members  = $SG_ServerAdmins
        }
        Add-AdGroupNesting @Splat

        # Operations as member of SvrOpsRight
        $Splat = @{
            Identity = $SL_SvrOpsRight
            Members  = $SG_Operations
        }
        Add-AdGroupNesting @Splat

        # ServerAdmins as member of Operations
        $Splat = @{
            Identity = $SG_Operations
            Members  = $SG_ServerAdmins
        }
        Add-AdGroupNesting @Splat


        #endregion
        ###############################################################################

        ###############################################################################
        #region redirect Users & Computers containers

        $Splat = @{
            ouName                   = $ItQuarantinePcOu
            ouPath                   = $Variables.AdDn
            ouDescription            = $confXML.n.Admin.OUs.ItNewComputersOU.description
            RemoveAuthenticatedUsers = $true
        }
        New-DelegateAdOU @Splat

        $Splat = @{
            ouName                   = $ItQuarantineUserOu
            ouPath                   = $Variables.AdDn
            ouDescription            = $confXML.n.Admin.OUs.ItNewUsersOU.description
            RemoveAuthenticatedUsers = $true
        }
        New-DelegateAdOU @Splat

        # START Remove Delegation to BuiltIn groups BEFORE REDIRECTION
        $Splat = @{
            Group      = $AccountOperators
            LDAPPath   = 'CN=Computers,{0}' -f $Variables.AdDn
            RemoveRule = $True
        }
        ### COMPUTERS
        # Remove the Account Operators group from ACL to Create/Delete Users
        Set-AdAclCreateDeleteUser @Splat

        # Remove the Account Operators group from ACL to Create/Delete Computers
        Set-AdAclCreateDeleteComputer @Splat

        # Remove the Account Operators group from ACL to Create/Delete Groups
        Set-AdAclCreateDeleteGroup @Splat

        # Remove the Account Operators group from ACL to Create/Delete Contacts
        Set-AdAclCreateDeleteContact @Splat

        # Remove the Account Operators group from ACL to Create/Delete inetOrgPerson
        Set-CreateDeleteInetOrgPerson @Splat

        # Remove the Account Operators group from ACL to Create/Delete inetOrgPerson
        Set-AdAclCreateDeletePrintQueue @Splat

        $Splat = @{
            Group      = $AccountOperators
            LDAPPath   = 'CN=Users,{0}' -f $Variables.AdDn
            RemoveRule = $True
        }
        ### USERS
        # Remove the Account Operators group from ACL to Create/Delete Users
        Set-AdAclCreateDeleteUser @Splat

        # Remove the Account Operators group from ACL to Create/Delete Computers
        Set-AdAclCreateDeleteComputer @Splat

        # Remove the Account Operators group from ACL to Create/Delete Groups
        Set-AdAclCreateDeleteGroup @Splat

        # Remove the Account Operators group from ACL to Create/Delete Contacts
        Set-AdAclCreateDeleteContact @Splat

        # Remove the Account Operators group from ACL to Create/Delete inetOrgPerson
        Set-CreateDeleteInetOrgPerson @Splat

        # Remove the Print Operators group from ACL to Create/Delete PrintQueues
        Set-AdAclCreateDeletePrintQueue @Splat

        ###############################################################################
        # Redirect Default USER & COMPUTERS Containers
        redircmp.exe ('OU={0},{1}' -f $ItQuarantinePcOu, $Variables.AdDn)
        redirusr.exe ('OU={0},{1}' -f $ItQuarantineUserOu, $Variables.AdDn)

        #endregion
        ###############################################################################

        ###############################################################################
        #region Delegation to ADMIN area (Tier 0)

        Write-Verbose -Message 'Delegate Admin Area...'

        # Computer objects within this ares MUST have read access, otherwise GPO will not apply

        # UM - Semi-Privileged User Management
        Set-AdAclDelegateUserAdmin -Group $SL_UM -LDAPpath $ItAdminAccountsOuDn
        Set-AdAclDelegateGalAdmin -Group $SL_UM -LDAPpath $ItAdminAccountsOuDn





        # GM - Semi-Privileged Group Management
        Set-AdAclCreateDeleteGroup -Group $SL_GM -LDAPpath $ItAdminGroupsOuDn
        Set-AdAclChangeGroup -Group $SL_GM -LDAPpath $ItAdminGroupsOuDn





        # PUM - Privileged User Management
        Set-AdAclDelegateUserAdmin -Group $SL_PUM -LDAPpath $ItAdminAccountsOuDn
        Set-AdAclDelegateGalAdmin -Group $SL_PUM -LDAPpath $ItAdminAccountsOuDn





        # PGM - Privileged Group Management
        # Create/Delete Groups
        Set-AdAclCreateDeleteGroup -Group $SL_PGM -LDAPpath $ItPrivGroupsOUDn
        Set-AdAclCreateDeleteGroup -Group $SL_PGM -LDAPpath $ItRightsOuDn
        # Change Group Properties
        Set-AdAclChangeGroup -Group $SL_PGM -LDAPpath $ItPrivGroupsOUDn
        Set-AdAclChangeGroup -Group $SL_PGM -LDAPpath $ItRightsOuDn




        # Local Admin groups management
        # Create/Delete Groups
        Set-AdAclCreateDeleteGroup -Group $SL_SAGM -LDAPpath $ItAdminSrvGroupsOUDn
        # Change Group Properties
        Set-AdAclChangeGroup -Group $SL_SAGM -LDAPpath $ItAdminSrvGroupsOUDn





        # PISM - Privileged Infrastructure Services Management
        # Create/Delete Computers
        Set-AdAclDelegateComputerAdmin -Group $SL_PISM -LDAPpath $ItInfraT0OuDn
        Set-AdAclDelegateComputerAdmin -Group $SL_PISM -LDAPpath $ItInfraT1OuDn
        Set-AdAclDelegateComputerAdmin -Group $SL_PISM -LDAPpath $ItInfraT2OuDn
        Set-AdAclDelegateComputerAdmin -Group $SL_PISM -LDAPpath $ItInfraStagingOuDn





        # PAWM - Privileged Access Workstation Management
        Set-AdAclDelegateComputerAdmin -Group $SL_PAWM -LDAPpath $ItPawT0OuDn
        Set-AdAclDelegateComputerAdmin -Group $SL_PAWM -LDAPpath $ItPawT1OuDn
        Set-AdAclDelegateComputerAdmin -Group $SL_PAWM -LDAPpath $ItPawT2OuDn
        Set-AdAclDelegateComputerAdmin -Group $SL_PAWM -LDAPpath $ItPawStagingOuDn






        # DC_Management - Domain Controllers Management
        Set-AdAclDelegateComputerAdmin -Group $SL_DcManagement -LDAPpath $DCsOuDn





        # PSAM - Privileged Service Account Management - Create/Delete Managed Service Accounts & Standard user service accounts
        # Managed Service Accounts "Default Container"
        $Splat = @{
            Group    = $SL_PSAM
            LDAPPath = ('CN=Managed Service Accounts,{0}' -f $Variables.AdDn)
        }
        Set-AdAclCreateDeleteGMSA @Splat
        Set-AdAclCreateDeleteMSA @Splat

        # TIER 0
        $Splat = @{
            Group    = $SL_PSAM
            LDAPPath = $ItSAT0OuDn
        }
        Set-AdAclCreateDeleteGMSA @Splat
        Set-AdAclCreateDeleteMSA @Splat
        Set-AdAclCreateDeleteUser @Splat
        Set-AdAclResetUserPassword @Splat
        Set-AdAclChangeUserPassword @Splat
        Set-AdAclUserGroupMembership @Splat
        Set-AdAclUserAccountRestriction @Splat
        Set-AdAclUserLogonInfo @Splat

        # TIER 1
        $Splat = @{
            Group    = $SL_PSAM
            LDAPPath = $ItSAT1OuDn
        }
        Set-AdAclCreateDeleteGMSA @Splat
        Set-AdAclCreateDeleteMSA @Splat
        Set-AdAclCreateDeleteUser @Splat
        Set-AdAclResetUserPassword @Splat
        Set-AdAclChangeUserPassword @Splat
        Set-AdAclUserGroupMembership @Splat
        Set-AdAclUserAccountRestriction @Splat
        Set-AdAclUserLogonInfo @Splat

        # TIER 2
        $Splat = @{
            Group    = $SL_PSAM
            LDAPPath = $ItSAT2OuDn
        }
        Set-AdAclCreateDeleteGMSA @Splat
        Set-AdAclCreateDeleteMSA @Splat
        Set-AdAclCreateDeleteUser @Splat
        Set-AdAclResetUserPassword @Splat
        Set-AdAclChangeUserPassword @Splat
        Set-AdAclUserGroupMembership @Splat
        Set-AdAclUserAccountRestriction @Splat
        Set-AdAclUserLogonInfo @Splat





        # GPO Admins
        # Create/Delete GPOs
        Set-AdAclCreateDeleteGPO -Group $SL_GpoAdminRight
        # Link existing GPOs to OUs
        Set-AdAclLinkGPO -Group $SL_GpoAdminRight
        # Change GPO options
        Set-AdAclGPoption -Group $SL_GpoAdminRight





        # Delegate Directory Replication Rights
        Set-AdDirectoryReplication -Group $SL_DirReplRight





        # Infrastructure Admins
        # Organizational Units at domain level
        Set-AdAclCreateDeleteOU -Group $SL_InfraRight -LDAPpath $Variables.AdDn
        # Organizational Units at Admin area
        Set-AdAclCreateDeleteOU -Group $SL_InfraRight -LDAPpath $ItAdminOuDn
        # Subnet Configuration Container
        # Create/Delete Subnet
        # TODO:
        <#
        Error(Set-AclConstructor5): "Cannot validate argument on parameter 'LDAPpath'. The " Test-IsValidDN -ObjectDN $_ " validation script for the argument with value "cn=subnets,cn=Sites,CN=Configuration,DC=EguibarIT,DC=local" did not return a result of True. Determine why the validation script failed, and then try the command again."
        Set-AclConstructor5: C:\Program Files\WindowsPowerShell\Modules\EguibarIT.DelegationPS\Public\AdTopology\Set-AdAclChangeSubnet.ps1:99:33
        Line |
        99 |              Set-AclConstructor5 @Splat
            |                                  ~~~~~~
            | Cannot validate argument on parameter 'LDAPpath'. The " Test-IsValidDN -ObjectDN $_ " validation script for the argument with value "cn=subnets,cn=Sites,CN=Configuration,DC=EguibarIT,DC=local" did not return a result of True. Determine why the validation script failed, and then try the command again.
        Set-AclConstructor5: C:\Program Files\WindowsPowerShell\Modules\EguibarIT.DelegationPS\Public\AdTopology\Set-AdAclChangeSubnet.ps1:99:33
        Line |
        99 |              Set-AclConstructor5 @Splat
            |                                  ~~~~~~
            | Cannot validate argument on parameter 'LDAPpath'. The " Test-IsValidDN -ObjectDN $_ " validation script for the argument with value
            | "cn=subnets,cn=Sites,CN=Configuration,DC=EguibarIT,DC=local" did not return a result of True. Determine why the validation script failed, and then try the command again.

        #>
        Set-AdAclCreateDeleteSubnet -Group $SL_InfraRight
        # Site Configuration Container
        # Create/Delete Sites
        Set-AdAclCreateDeleteSite -Group $SL_InfraRight
        # Site-Link Configuration Container
        # Create/Delete Site-Link
        Set-AdAclCreateDeleteSiteLink -Group $SL_InfraRight
        # Transfer FSMO roles
        Set-AdAclFSMOtransfer -Group $SL_TransferFSMOright -FSMOroles 'Schema', 'Infrastructure', 'DomainNaming', 'RID', 'PDC'




        # AD Admins
        # Domain Controllers management
        Set-AdAclDelegateComputerAdmin -Group $SL_AdRight -LDAPpath $DCsOuDn
        # Delete computers from default container
        Set-DeleteOnlyComputer -Group $SL_AdRight -LDAPpath $ItQuarantinePcOuDn
        # Subnet Configuration Container|
        # Change Subnet
        Set-AdAclChangeSubnet -Group $SL_AdRight
        # Site Configuration Container
        # Change Site
        Set-AdAclChangeSite -Group $SL_AdRight
        # Site-Link Configuration Container
        # Change SiteLink
        Set-AdAclChangeSiteLink -Group $SL_AdRight

        #endregion
        ###############################################################################

        ###############################################################################
        #region Create Baseline GPO

        Write-Verbose -Message 'Creating Baseline GPOs and configure them accordingly...'

        # Domain
        $Splat = @{
            gpoDescription = 'Baseline'
            gpoLinkPath    = $Variables.AdDn
            GpoAdmin       = $sl_GpoAdminRight
            gpoBackupPath  = Join-Path $DMscripts SecTmpl
        }
        New-DelegateAdGpo @Splat -gpoScope 'C' -gpoBackupID $confXML.n.Admin.GPOs.PCbaseline.backupID
        New-DelegateAdGpo @Splat -gpoScope 'U' -gpoBackupID $confXML.n.Admin.GPOs.Userbaseline.backupID

        # Domain Controllers
        $Splat = @{
            gpoDescription = '{0}-Baseline' -f $confXML.n.Admin.GPOs.DCBaseline.Name
            gpoScope       = $confXML.n.Admin.GPOs.DCBaseline.Scope
            gpoLinkPath    = 'OU=Domain Controllers,{0}' -f $Variables.AdDn
            GpoAdmin       = $sl_GpoAdminRight
            gpoBackupId    = $confXML.n.Admin.GPOs.DCBaseline.backupID
            gpoBackupPath  = Join-Path $DMscripts SecTmpl
        }
        New-DelegateAdGpo @Splat

        # Admin Area
        $Splat = @{
            gpoDescription = '{0}-Baseline' -f $confXML.n.Admin.GPOs.Adminbaseline.Name
            gpoLinkPath    = $ItAdminOuDn
            GpoAdmin       = $sl_GpoAdminRight
        }
        New-DelegateAdGpo -gpoScope 'C' @Splat -gpoBackupID $confXML.n.Admin.GPOs.Adminbaseline.backupID
        New-DelegateAdGpo -gpoScope 'U' @Splat -gpoBackupID $confXML.n.Admin.GPOs.AdminUserbaseline.backupID

        # Users
        $Splat = @{
            gpoDescription = '{0}-Baseline' -f $confXML.n.Admin.OUs.ItAdminAccountsOU.Name
            gpoScope       = 'U'
            gpoLinkPath    = $ItAdminAccountsOuDn
            GpoAdmin       = $sl_GpoAdminRight
            gpoBackupId    = $confXML.n.Admin.GPOs.AdminUserbaseline.backupID
            gpoBackupPath  = Join-Path $DMscripts SecTmpl
        }
        New-DelegateAdGpo @Splat

        # Service Accounts
        $Splat = @{
            gpoScope = 'U'
            GpoAdmin = $sl_GpoAdminRight
        }
        New-DelegateAdGpo @Splat -gpoDescription ('{0}-Baseline' -f $confXML.n.Admin.OUs.ItServiceAccountsOU.Name) -gpoLinkPath $ItServiceAccountsOuDn
        New-DelegateAdGpo @Splat -gpoDescription ('{0}-Baseline' -f $confXML.n.Admin.OUs.ItSAT0OU.Name) -gpoLinkPath ('OU={0},{1}' -f $confXML.n.Admin.OUs.ItSAT0OU.Name, $ItServiceAccountsOuDn)
        New-DelegateAdGpo @Splat -gpoDescription ('{0}-Baseline' -f $confXML.n.Admin.OUs.ItSAT1OU.Name) -gpoLinkPath ('OU={0},{1}' -f $confXML.n.Admin.OUs.ItSAT1OU.Name, $ItServiceAccountsOuDn)
        New-DelegateAdGpo @Splat -gpoDescription ('{0}-Baseline' -f $confXML.n.Admin.OUs.ItSAT2OU.Name) -gpoLinkPath ('OU={0},{1}' -f $confXML.n.Admin.OUs.ItSAT2OU.Name, $ItServiceAccountsOuDn)

        # PAWs
        $Splat = @{
            gpoScope = 'C'
            GpoAdmin = $sl_GpoAdminRight
        }
        New-DelegateAdGpo @Splat -gpoDescription ('{0}-Baseline' -f $confXML.n.Admin.OUs.ItPawOU.Name) -gpoLinkPath $ItPawOuDn -gpoBackupID $confXML.n.Admin.GPOs.PAWbaseline.backupID -gpoBackupPath (Join-Path $DMscripts SecTmpl)
        New-DelegateAdGpo @Splat -gpoDescription ('{0}-Baseline' -f $confXML.n.Admin.OUs.ItPawT0OU.Name) -gpoLinkPath ('OU={0},{1}' -f $confXML.n.Admin.OUs.ItPawT0OU.Name, $ItPawOuDn) -gpoBackupID $confXML.n.Admin.GPOs.PawT0baseline.backupID -gpoBackupPath (Join-Path $DMscripts SecTmpl)
        New-DelegateAdGpo @Splat -gpoDescription ('{0}-Baseline' -f $confXML.n.Admin.OUs.ItPawT1OU.Name) -gpoLinkPath ('OU={0},{1}' -f $confXML.n.Admin.OUs.ItPawT1OU.Name, $ItPawOuDn)
        New-DelegateAdGpo @Splat -gpoDescription ('{0}-Baseline' -f $confXML.n.Admin.OUs.ItPawT2OU.Name) -gpoLinkPath ('OU={0},{1}' -f $confXML.n.Admin.OUs.ItPawT2OU.Name, $ItPawOuDn)
        New-DelegateAdGpo @Splat -gpoDescription ('{0}-Baseline' -f $confXML.n.Admin.OUs.ItPawStagingOU.Name) -gpoLinkPath ('OU={0},{1}' -f $confXML.n.Admin.OUs.ItPawStagingOU.Name, $ItPawOuDn) -gpoBackupID $confXML.n.Admin.GPOs.PawStagingbaseline.backupID -gpoBackupPath (Join-Path $DMscripts SecTmpl)

        # Infrastructure Servers
        $Splat = @{
            gpoScope = 'C'
            GpoAdmin = $sl_GpoAdminRight
        }
        New-DelegateAdGpo @Splat -gpoDescription ('{0}-Baseline' -f $confXML.n.Admin.OUs.ItInfraOU.Name) -gpoLinkPath $ItInfraOuDn -gpoBackupID $confXML.n.Admin.GPOs.INFRAbaseline.backupID -gpoBackupPath (Join-Path $DMscripts SecTmpl)
        New-DelegateAdGpo @Splat -gpoDescription ('{0}-Baseline' -f $confXML.n.Admin.OUs.ItInfraT0Ou.Name) -gpoLinkPath ('OU={0},{1}' -f $confXML.n.Admin.OUs.ItInfraT0Ou.Name, $ItInfraOuDn) -gpoBackupID $confXML.n.Admin.GPOs.INFRAT0baseline.backupID -gpoBackupPath (Join-Path $DMscripts SecTmpl)
        New-DelegateAdGpo @Splat -gpoDescription ('{0}-Baseline' -f $confXML.n.Admin.OUs.ItInfraT1Ou.Name) -gpoLinkPath ('OU={0},{1}' -f $confXML.n.Admin.OUs.ItInfraT1Ou.Name, $ItInfraOuDn)
        New-DelegateAdGpo @Splat -gpoDescription ('{0}-Baseline' -f $confXML.n.Admin.OUs.ItInfraT2Ou.Name) -gpoLinkPath ('OU={0},{1}' -f $confXML.n.Admin.OUs.ItInfraT2Ou.Name, $ItInfraOuDn)
        New-DelegateAdGpo @Splat -gpoDescription ('{0}-Baseline' -f $confXML.n.Admin.OUs.ItInfraStagingOU.Name) -gpoLinkPath ('OU={0},{1}' -f $confXML.n.Admin.OUs.ItInfraStagingOU.Name, $ItInfraOuDn) -gpoBackupID $confXML.n.Admin.GPOs.INFRAStagingBaseline.backupID -gpoBackupPath (Join-Path $DMscripts SecTmpl)

        # redirected containers (X-Computers & X-Users)
        New-DelegateAdGpo -gpoDescription ('{0}-LOCKDOWN' -f $confXML.n.Admin.OUs.ItNewComputersOU.Name) -gpoScope C -gpoLinkPath ('OU={0},{1}' -f $confXML.n.Admin.OUs.ItNewComputersOU.Name, $Variables.AdDn) -GpoAdmin $sl_GpoAdminRight
        New-DelegateAdGpo -gpoDescription ('{0}-LOCKDOWN' -f $confXML.n.Admin.OUs.ItNewUsersOU.Name) -gpoScope U -gpoLinkPath ('OU={0},{1}' -f $confXML.n.Admin.OUs.ItNewUsersOU.Name, $Variables.AdDn) -GpoAdmin $sl_GpoAdminRight

        # Housekeeping
        New-DelegateAdGpo -gpoDescription ('{0}-LOCKDOWN' -f $confXML.n.Admin.OUs.ItHousekeepingOU.Name) -gpoScope U -gpoLinkPath $ItHousekeepingOuDn -GpoAdmin $sl_GpoAdminRight
        New-DelegateAdGpo -gpoDescription ('{0}-LOCKDOWN' -f $confXML.n.Admin.OUs.ItHousekeepingOU.Name) -gpoScope C -gpoLinkPath $ItHousekeepingOuDn -GpoAdmin $sl_GpoAdminRight


        ###############################################################################
        # Import GPO from Archive

        #Import the Default Domain Policy
        If ($confXML.n.Admin.GPOs.DefaultDomain.backupID) {
            $splat = @{
                BackupId   = $confXML.n.Admin.GPOs.DefaultDomain.backupID
                TargetName = $confXML.n.Admin.GPOs.DefaultDomain.Name
                path       = (Join-Path -Path $DMscripts -ChildPath SecTmpl)
            }
            Import-GPO @splat
        }





        ###############################################################################
        # Configure GPO Restrictions based on Tier Model

        # Domain
        #------------------------------------------------------------------------------

        # Access this computer from the network
        $ArrayList.Clear()
        [void]$ArrayList.Add('BuiltIn\Administrators')
        [void]$ArrayList.Add('NT AUTHORITY\Authenticated Users')
        [void]$ArrayList.Add('enterprise domain controllers')
        $Splat = @{
            GpoToModify  = 'C-Baseline'
            NetworkLogon = $ArrayList.ToArray()
        }
        Set-GpoPrivilegeRight @Splat


        # Deny access to this computer from the network
        $ArrayList.Clear()
        [void]$ArrayList.Add('NT AUTHORITY\ANONYMOUS LOGON')
        [void]$ArrayList.Add('NT AUTHORITY\Local Account')
        [void]$ArrayList.Add('NT AUTHORITY\Local Account and member of administrators group')
        $Splat = @{
            GpoToModify      = 'C-Baseline'
            DenyNetworkLogon = $ArrayList.ToArray()
        }
        Set-GpoPrivilegeRight @Splat

        # Allow Logon Locally
        # not defined

        # Deny Logon Locally
        $ArrayList.Clear()
        [void]$ArrayList.Add('BuiltIn\Guests')
        if ($null -ne $SG_Tier0ServiceAccount) {
            [void]$ArrayList.Add($SG_Tier0ServiceAccount)
        }
        if ($null -ne $SG_Tier1ServiceAccount) {
            [void]$ArrayList.Add($SG_Tier1ServiceAccount)
        }
        if ($null -ne $SG_Tier2ServiceAccount) {
            [void]$ArrayList.Add($SG_Tier2ServiceAccount)
        }
        $Splat = @{
            GpoToModify          = 'C-Baseline'
            DenyInteractiveLogon = $ArrayList.ToArray()
        }
        Set-GpoPrivilegeRight @Splat

        # Allow Logon through RDS/TerminalServices
        # not defined

        # Deny logon through RDS/TerminalServices
        $ArrayList.Clear()
        [void]$ArrayList.Add('NT AUTHORITY\Local Account')
        [void]$ArrayList.Add('BuiltIn\Guests')
        [void]$ArrayList.Add($AccountOperators)
        [void]$ArrayList.Add('Backup Operators')
        [void]$ArrayList.Add('Print Operators')
        [void]$ArrayList.Add($ServerOperators)
        [void]$ArrayList.Add('Domain Controllers')
        [void]$ArrayList.Add('Read-Only Domain Controllers')
        if ($null -ne $SG_Tier0ServiceAccount) {
            [void]$ArrayList.Add($SG_Tier0ServiceAccount)
        }
        if ($null -ne $SG_Tier1ServiceAccount) {
            [void]$ArrayList.Add($SG_Tier1ServiceAccount)
        }
        if ($null -ne $SG_Tier2ServiceAccount) {
            [void]$ArrayList.Add($SG_Tier2ServiceAccount)
        }
        $Splat = @{
            GpoToModify                = 'C-Baseline'
            DenyRemoteInteractiveLogon = $ArrayList.ToArray()
        }
        Set-GpoPrivilegeRight @Splat

        # Allow Logon as a Batch job
        # not implemented

        # Deny Logon as a Batch job / Deny Logon as a Service
        $ArrayList.Clear()
        [void]$ArrayList.Add('Schema Admins')
        [void]$ArrayList.Add($EnterpriseAdmins)
        [void]$ArrayList.Add($DomainAdmins)
        [void]$ArrayList.Add('Administrators')
        [void]$ArrayList.Add($AccountOperators)
        [void]$ArrayList.Add('Backup Operators')
        [void]$ArrayList.Add('Print Operators')
        [void]$ArrayList.Add($ServerOperators)
        [void]$ArrayList.Add('Domain Controllers')
        [void]$ArrayList.Add('Read-Only Domain Controllers')
        [void]$ArrayList.Add($GPOCreatorsOwner)
        [void]$ArrayList.Add('Cryptographic Operators')
        [void]$ArrayList.Add('BuiltIn\Guests')
        if ($null -ne $SG_Tier0Admins) {
            [void]$ArrayList.Add($SG_Tier0Admins)
        }
        if ($null -ne $SG_Tier1Admins) {
            [void]$ArrayList.Add($SG_Tier1Admins)
        }
        if ($null -ne $SG_Tier2Admins) {
            [void]$ArrayList.Add($SG_Tier2Admins)
        }
        if ($null -ne $AdminName) {
            [void]$ArrayList.Add($AdminName)
        }
        if ($null -ne $NewAdminExists) {
            [void]$ArrayList.Add($NewAdminExists)
        }
        $Splat = @{
            GpoToModify      = 'C-Baseline'
            DenyBatchLogon   = $ArrayList.ToArray()
            DenyServiceLogon = $ArrayList.ToArray()
        }
        Set-GpoPrivilegeRight @Splat

        # Logon as a Service
        $ArrayList.Clear()
        [void]$ArrayList.Add('Network Service')
        [void]$ArrayList.Add('NT SERVICE\All Services')
        $Splat = @{
            GpoToModify  = 'C-Baseline'
            ServiceLogon = $ArrayList.ToArray()
        }
        Set-GpoPrivilegeRight @Splat






        # Domain Controllers
        #------------------------------------------------------------------------------

        # Access this computer from the network
        $ArrayList.Clear()
        [void]$ArrayList.Add('BuiltIn\Administrators')
        [void]$ArrayList.Add('NT AUTHORITY\Authenticated Users')
        [void]$ArrayList.Add('Enterprise Domain Controllers')
        $Splat = @{
            GpoToModify  = 'C-DomainControllers-Baseline'
            NetworkLogon = $ArrayList.ToArray()
        }
        Set-GpoPrivilegeRight @Splat

        # Deny Access this computer from the network
        # Not Defined

        # Allow Logon Locally / Allow Logon throug RDP/TerminalServices
        $ArrayList.Clear()
        [void]$ArrayList.Add('Schema Admins')
        [void]$ArrayList.Add('Enterprise Admins')
        [void]$ArrayList.Add($DomainAdmins)
        [void]$ArrayList.Add('Administrators')
        if ($null -ne $AdminName) {
            [void]$ArrayList.Add($AdminName)
        }
        if ($null -ne $NewAdminExists) {
            [void]$ArrayList.Add($NewAdminExists)
        }
        if ($null -ne $SG_Tier0Admins) {
            [void]$ArrayList.Add($SG_Tier0Admins)
        }
        $Splat = @{
            GpoToModify            = 'C-DomainControllers-Baseline'
            InteractiveLogon       = $ArrayList.ToArray()
            RemoteInteractiveLogon = $ArrayList.ToArray()
        }
        Set-GpoPrivilegeRight @Splat

        # Deny Logon Locally / Deny Logon throug RDP/TerminalServices
        $ArrayList.Clear()
        [void]$ArrayList.Add($AccountOperators)
        [void]$ArrayList.Add('Backup Operators')
        [void]$ArrayList.Add('Print Operators')
        [void]$ArrayList.Add('BuiltIn\Guests')
        if ($null -ne $SG_Tier1Admins) {
            [void]$ArrayList.Add($SG_Tier1Admins)
        }
        if ($null -ne $SG_Tier2Admins) {
            [void]$ArrayList.Add($SG_Tier2Admins)
        }
        if ($null -ne $SG_Tier1ServiceAccount) {
            [void]$ArrayList.Add($SG_Tier1ServiceAccount)
        }
        if ($null -ne $SG_Tier2ServiceAccount) {
            [void]$ArrayList.Add($SG_Tier2ServiceAccount)
        }
        $Splat = @{
            GpoToModify                = 'C-DomainControllers-Baseline'
            DenyInteractiveLogon       = $ArrayList.ToArray()
            DenyRemoteInteractiveLogon = $ArrayList.ToArray()
        }
        Set-GpoPrivilegeRight @Splat

        # Logon as a Batch job / Logon as a Service
        $splat = @{
            GpoToModify  = 'C-DomainControllers-Baseline'
            BatchLogon   = $SG_Tier0ServiceAccount, 'Performance Log Users'
            ServiceLogon = $SG_Tier0ServiceAccount, 'Network Service'
        }
        Set-GpoPrivilegeRight @splat



        # Deny Logon as a Batch job / Deny Logon as a Service
        $ArrayList.Clear()
        [void]$ArrayList.Add('Schema Admins')
        [void]$ArrayList.Add('Enterprise Admins')
        [void]$ArrayList.Add($DomainAdmins)
        [void]$ArrayList.Add('Administrators')
        [void]$ArrayList.Add($AccountOperators)
        [void]$ArrayList.Add('Backup Operators')
        [void]$ArrayList.Add('Print Operators')
        [void]$ArrayList.Add($ServerOperators)
        [void]$ArrayList.Add($GPOCreatorsOwner)
        [void]$ArrayList.Add('Cryptographic Operators')
        [void]$ArrayList.Add('BuiltIn\Guests')
        if ($null -ne $AdminName) {
            [void]$ArrayList.Add($AdminName)
        }
        if ($null -ne $NewAdminExists) {
            [void]$ArrayList.Add($NewAdminExists)
        }
        if ($null -ne $SG_Tier0Admins) {
            [void]$ArrayList.Add($SG_Tier0Admins)
        }
        if ($null -ne $SG_Tier1Admins) {
            [void]$ArrayList.Add($SG_Tier1Admins)
        }
        if ($null -ne $SG_Tier2Admins) {
            [void]$ArrayList.Add($SG_Tier2Admins)
        }
        if ($null -ne $SG_Tier1ServiceAccount) {
            [void]$ArrayList.Add($SG_Tier1ServiceAccount)
        }
        if ($null -ne $SG_Tier2ServiceAccount) {
            [void]$ArrayList.Add($SG_Tier2ServiceAccount)
        }
        $Splat = @{
            GpoToModify      = 'C-DomainControllers-Baseline'
            DenyBatchLogon   = $ArrayList.ToArray()
            DenyServiceLogon = $ArrayList.ToArray()
        }
        Set-GpoPrivilegeRight @Splat

        # Back up files and directories / Bypass traverse checking / Create Global Objects / Create symbolic links
        # Change System Time / Change Time Zone / Force shutdown from a remote system
        # Create Page File / Enable computer and user accounts to be trusted for delegation
        # Impersonate a client after authentication / Load and unload device drivers
        # Increase scheduling priority / Manage auditing and security log
        # Modify firmware environment values / Perform volume maintenance tasks
        # Profile single process / Profile system performance / Restore files and directories
        # Shut down the system / Take ownership of files or other objects
        $ArrayList.Clear()
        [void]$ArrayList.Add('Administrators')
        if ($null -ne $SG_Tier0Admins) {
            [void]$ArrayList.Add($SG_Tier0Admins)
        }
        if ($null -ne $SG_AdAdmins) {
            [void]$ArrayList.Add($SG_AdAdmins)
        }
        $Splat = @{
            GpoToModify          = 'C-DomainControllers-Baseline'
            Backup               = $ArrayList.ToArray()
            ChangeNotify         = $ArrayList.ToArray(), 'LOCAL SERVICE', 'NETWORK SERVICE'
            CreateGlobal         = $ArrayList.ToArray(), 'LOCAL SERVICE', 'NETWORK SERVICE'
            Systemtime           = $ArrayList.ToArray(), 'LOCAL SERVICE'
            TimeZone             = $ArrayList.ToArray()
            CreatePagefile       = $ArrayList.ToArray()
            CreateSymbolicLink   = $ArrayList.ToArray()
            EnableDelegation     = $ArrayList.ToArray()
            RemoteShutDown       = $ArrayList.ToArray()
            Impersonate          = $ArrayList.ToArray(), 'LOCAL SERVICE', 'NETWORK SERVICE', 'SERVICE'
            IncreaseBasePriority = $ArrayList.ToArray()
            LoadDriver           = $ArrayList.ToArray()
            AuditSecurity        = $ArrayList.ToArray()
            SystemEnvironment    = $ArrayList.ToArray()
            ManageVolume         = $ArrayList.ToArray()
            ProfileSingleProcess = $ArrayList.ToArray()
            SystemProfile        = $ArrayList.ToArray()
            Restore              = $ArrayList.ToArray()
            Shutdown             = $ArrayList.ToArray()
            TakeOwnership        = $ArrayList.ToArray()
        }
        Set-GpoPrivilegeRight @Splat

        # Generate security audits / Replace a process level token
        $Splat = @{
            GpoToModify        = 'C-DomainControllers-Baseline'
            ChangeNotify       = 'LOCAL SERVICE', 'NETWORK SERVICE'
            AssignPrimaryToken = 'LOCAL SERVICE', 'NETWORK SERVICE'
        }
        Set-GpoPrivilegeRight @Splat





        # Admin Area
        #------------------------------------------------------------------------------

        # Access this computer from the network
        # Not Defined

        # Deny Access this computer from the network
        # Not Defined

        # Allow Logon Locally / Allow Logon throug RDP/TerminalServices
        # Not Defined

        # Deny Allow Logon Locally / Deny Allow Logon throug RDP/TerminalServices
        # Not Defined

        # Logon as a Batch job / Logon as a Service
        $ArrayList.Clear()
        [void]$ArrayList.Add('Network Service')
        [void]$ArrayList.Add('NT SERVICE\All Services')
        if ($null -ne $SG_Tier0ServiceAccount) {
            [void]$ArrayList.Add($SG_Tier0ServiceAccount)
        }
        $Splat = @{
            GpoToModify  = 'C-{0}-Baseline' -f $confXML.n.Admin.GPOs.Adminbaseline.Name
            BatchLogon   = $ArrayList.ToArray()
            ServiceLogon = $ArrayList.ToArray()
        }
        Set-GpoPrivilegeRight @Splat

        # Deny Logon as a Batch job / Deny Logon as a Service
        $ArrayList.Clear()
        [void]$ArrayList.Add('Schema Admins')
        [void]$ArrayList.Add('Enterprise Admins')
        [void]$ArrayList.Add($DomainAdmins)
        [void]$ArrayList.Add('Administrators')
        [void]$ArrayList.Add($AccountOperators)
        [void]$ArrayList.Add('Backup Operators')
        [void]$ArrayList.Add('Print Operators')
        [void]$ArrayList.Add($ServerOperators)
        [void]$ArrayList.Add('Read-Only Domain Controllers')
        [void]$ArrayList.Add($GPOCreatorsOwner)
        [void]$ArrayList.Add('Cryptographic Operators')
        [void]$ArrayList.Add('BuiltIn\Guests')
        if ($null -ne $AdminName) {
            [void]$ArrayList.Add($AdminName)
        }
        if ($null -ne $NewAdminExists) {
            [void]$ArrayList.Add($NewAdminExists)
        }
        if ($null -ne $SG_Tier0Admins) {
            [void]$ArrayList.Add($SG_Tier0Admins)
        }
        if ($null -ne $SG_Tier1Admins) {
            [void]$ArrayList.Add($SG_Tier1Admins)
        }
        if ($null -ne $SG_Tier2Admins) {
            [void]$ArrayList.Add($SG_Tier2Admins)
        }
        if ($null -ne $SG_Tier1ServiceAccount) {
            [void]$ArrayList.Add($SG_Tier1ServiceAccount)
        }
        if ($null -ne $SG_Tier2ServiceAccount) {
            [void]$ArrayList.Add($SG_Tier2ServiceAccount)
        }
        $Splat = @{
            GpoToModify      = 'C-{0}-Baseline' -f $confXML.n.Admin.GPOs.Adminbaseline.Name
            DenyBatchLogon   = $ArrayList.ToArray()
            DenyServiceLogon = $ArrayList.ToArray()
        }
        Set-GpoPrivilegeRight @Splat

        # Add workstations to domain / Backup files and directories / Create symbolic links
        # Change System Time / Change Time Zone / Force shutdown from a remote system
        # Create Page File / Load and unload device drivers
        # Increase scheduling priority / Manage auditing and security log
        # Modify firmware environment values / Perform volume maintenance tasks
        # Profile single process / Profile system performance / Restore files and directories
        # Shut down the system / Take ownership of files or other objects
        $ArrayList.Clear()
        [void]$ArrayList.Add('Administrators')
        if ($null -ne $SG_Tier0Admins) {
            [void]$ArrayList.Add($SG_Tier0Admins)
        }
        if ($null -ne $SG_AdAdmins) {
            [void]$ArrayList.Add($SG_AdAdmins)
        }
        $Splat = @{
            GpoToModify          = 'C-{0}-Baseline' -f $confXML.n.Admin.GPOs.Adminbaseline.Name
            MachineAccount       = $ArrayList.ToArray()
            Backup               = $ArrayList.ToArray()
            Systemtime           = $ArrayList.ToArray(), 'LOCAL SERVICE'
            TimeZone             = $ArrayList.ToArray()
            CreatePagefile       = $ArrayList.ToArray()
            CreateSymbolicLink   = $ArrayList.ToArray()
            RemoteShutDown       = $ArrayList.ToArray()
            IncreaseBasePriority = $ArrayList.ToArray()
            LoadDriver           = $ArrayList.ToArray()
            AuditSecurity        = $ArrayList.ToArray()
            SystemEnvironment    = $ArrayList.ToArray()
            ManageVolume         = $ArrayList.ToArray()
            ProfileSingleProcess = $ArrayList.ToArray()
            SystemProfile        = $ArrayList.ToArray()
            Restore              = $ArrayList.ToArray()
            Shutdown             = $ArrayList.ToArray()
            TakeOwnership        = $ArrayList.ToArray()
        }
        Set-GpoPrivilegeRight @Splat



        # Admin Area = HOUSEKEEPING
        #------------------------------------------------------------------------------

        # Access this computer from the network / Allow Logon Locally
        $ArrayList.Clear()
        [void]$ArrayList.Add($DomainAdmins)
        [void]$ArrayList.Add('Administrators')
        if ($null -ne $SG_Tier0Admins) {
            [void]$ArrayList.Add($SG_Tier0Admins)
        }
        $Splat = @{
            GpoToModify      = 'C-Housekeeping-LOCKDOWN'
            NetworkLogon     = $ArrayList.ToArray()
            InteractiveLogon = $ArrayList.ToArray()
        }
        Set-GpoPrivilegeRight @Splat

        # Deny Access this computer from the network
        # Not Defined

        #  Allow Logon throug RDP/TerminalServices
        # Not Defined

        # Deny Allow Logon Locally / Deny Allow Logon throug RDP/TerminalServices
        # Not Defined

        # Logon as a Batch job / Logon as a Service
        $ArrayList.Clear()
        [void]$ArrayList.Add('Network Service')
        [void]$ArrayList.Add('NT SERVICE\All Services')
        if ($null -ne $SG_Tier0ServiceAccount) {
            [void]$ArrayList.Add($SG_Tier0ServiceAccount)
        }
        $Splat = @{
            GpoToModify  = 'C-Housekeeping-LOCKDOWN'
            BatchLogon   = $ArrayList.ToArray()
            ServiceLogon = $ArrayList.ToArray()
        }
        Set-GpoPrivilegeRight @Splat

        # Deny Logon as a Batch job / Deny Logon as a Service
        # Not Defined



        # Admin Area = Infrastructure
        #------------------------------------------------------------------------------

        # Access this computer from the network
        # Not Defined

        # Deny Access this computer from the network
        # Not Defined

        # Allow Logon Locally / Allow Logon throug RDP/TerminalServices
        $ArrayList.Clear()
        [void]$ArrayList.Add($DomainAdmins)
        [void]$ArrayList.Add('Administrators')
        if ($null -ne $SL_PISM) {
            [void]$ArrayList.Add($SL_PISM)
        }
        if ($null -ne $SG_Tier0Admins) {
            [void]$ArrayList.Add($SG_Tier0Admins)
        }
        $Splat = @{
            GpoToModify            = ('C-{0}-Baseline' -f $confXML.n.Admin.OUs.ItInfraT0OU.Name)
            InteractiveLogon       = $ArrayList.ToArray()
            RemoteInteractiveLogon = $ArrayList.ToArray()
        }
        Set-GpoPrivilegeRight @Splat

        # Deny Allow Logon Locally / Deny Allow Logon throug RDP/TerminalServices
        # Not Defined

        # Logon as a Batch job / Logon as a Service
        # Not Defined

        # Deny Logon as a Batch job / Deny Logon as a Service
        # Not Defined

        # Back up files and directories / Bypass traverse checking / Create Global Objects / Create symbolic links
        # Change System Time / Change Time Zone / Force shutdown from a remote system
        # Create Page File / Enable computer and user accounts to be trusted for delegation
        # Impersonate a client after authentication / Load and unload device drivers
        # Increase scheduling priority / Manage auditing and security log
        # Modify firmware environment values / Perform volume maintenance tasks
        # Profile single process / Profile system performance / Restore files and directories
        # Shut down the system / Take ownership of files or other objects
        $ArrayList.Clear()
        [void]$ArrayList.Add('Administrators')
        if ($null -ne $SG_Tier0Admins) {
            [void]$ArrayList.Add($SG_Tier0Admins)
        }
        if ($null -ne $SL_PISM) {
            [void]$ArrayList.Add($SG_AdAdmins)
        }
        $Splat = @{
            GpoToModify          = ('C-{0}-Baseline' -f $confXML.n.Admin.OUs.ItInfraT0OU.Name)
            MachineAccount       = $ArrayList.ToArray()
            Backup               = $ArrayList.ToArray()
            CreateGlobal         = $ArrayList.ToArray(), 'LOCAL SERVICE', 'NETWORK SERVICE'
            Systemtime           = $ArrayList.ToArray(), 'LOCAL SERVICE'
            TimeZone             = $ArrayList.ToArray()
            CreatePagefile       = $ArrayList.ToArray()
            CreateSymbolicLink   = $ArrayList.ToArray()
            RemoteShutDown       = $ArrayList.ToArray()
            Impersonate          = $ArrayList.ToArray(), 'LOCAL SERVICE', 'NETWORK SERVICE', 'SERVICE'
            IncreaseBasePriority = $ArrayList.ToArray()
            LoadDriver           = $ArrayList.ToArray()
            AuditSecurity        = $ArrayList.ToArray()
            SystemEnvironment    = $ArrayList.ToArray()
            ManageVolume         = $ArrayList.ToArray()
            ProfileSingleProcess = $ArrayList.ToArray()
            SystemProfile        = $ArrayList.ToArray()
            Restore              = $ArrayList.ToArray()
            Shutdown             = $ArrayList.ToArray()
            TakeOwnership        = $ArrayList.ToArray()
        }
        Set-GpoPrivilegeRight @Splat


        # Admin Area = Tier0 Infrastructure
        #------------------------------------------------------------------------------

        # Access this computer from the network
        # Not Defined

        # Deny Access this computer from the network
        # Not Defined

        # Allow Logon Locally / Allow Logon throug RDP/TerminalServices
        $ArrayList.Clear()
        [void]$ArrayList.Add($DomainAdmins)
        [void]$ArrayList.Add('Administrators')
        if ($null -ne $SL_PISM) {
            [void]$ArrayList.Add($SL_PISM)
        }
        if ($null -ne $SG_Tier0Admins) {
            [void]$ArrayList.Add($SG_Tier0Admins)
        }
        $Splat = @{
            GpoToModify            = ('C-{0}-Baseline' -f $confXML.n.Admin.OUs.ItInfraT0OU.Name)
            InteractiveLogon       = $ArrayList.ToArray()
            RemoteInteractiveLogon = $ArrayList.ToArray()
        }
        Set-GpoPrivilegeRight @Splat

        # Deny Allow Logon Locally / Deny Allow Logon throug RDP/TerminalServices
        # Not Defined

        # Logon as a Batch job / Logon as a Service
        $ArrayList.Clear()
        [void]$ArrayList.Add('Network Service')
        [void]$ArrayList.Add('NT SERVICE\All Services')
        if ($null -ne $SG_Tier0ServiceAccount) {
            [void]$ArrayList.Add($SG_Tier0ServiceAccount)
        }
        $Splat = @{
            GpoToModify  = ('C-{0}-Baseline' -f $confXML.n.Admin.OUs.ItInfraT0OU.Name)
            BatchLogon   = $SG_Tier0ServiceAccount
            ServiceLogon = $ArrayList.ToArray()
        }
        Set-GpoPrivilegeRight @Splat

        # Deny Logon as a Batch job / Deny Logon as a Service
        # Not Defined



        # Admin Area = Tier1 Infrastructure
        #------------------------------------------------------------------------------

        # Access this computer from the network
        # Not Defined

        # Deny Access this computer from the network
        # Not Defined

        # Allow Logon Locally / Allow Logon throug RDP/TerminalServices / Logon as a Batch job / Logon as a Service
        $Splat = @{
            GpoToModify            = 'C-{0}-Baseline' -f $confXML.n.Admin.OUs.ItInfraT1OU.Name
            InteractiveLogon       = $SG_Tier1Admins, 'Administrators'
            RemoteInteractiveLogon = $SG_Tier1Admins
            BatchLogon             = $SG_Tier1ServiceAccount
            ServiceLogon           = $SG_Tier1ServiceAccount
        }
        Set-GpoPrivilegeRight @Splat

        # Deny Logon as a Batch job / Deny Logon as a Service
        # Not Defined



        # Admin Area = Tier2 Infrastructure
        #------------------------------------------------------------------------------

        # Access this computer from the network
        # Not Defined

        # Deny Access this computer from the network
        # Not Defined

        # Allow Logon Locally / Allow Logon throug RDP/TerminalServices / Logon as a Batch job / Logon as a Service
        $Splat = @{
            GpoToModify            = 'C-{0}-Baseline' -f $confXML.n.Admin.OUs.ItInfraT2OU.Name
            InteractiveLogon       = $SG_Tier2Admins, 'Administrators'
            RemoteInteractiveLogon = $SG_Tier2Admins
            BatchLogon             = $SG_Tier2ServiceAccount
            ServiceLogon           = $SG_Tier2ServiceAccount
        }
        Set-GpoPrivilegeRight @Splat

        # Deny Logon as a Batch job / Deny Logon as a Service
        # Not Defined



        # Admin Area = Stageing Infrastructure
        #------------------------------------------------------------------------------

        # Access this computer from the network
        # Not Defined

        # Deny Access this computer from the network
        # Not Defined

        # Allow Logon Locally / Allow Logon throug RDP/TerminalServices
        $ArrayList.Clear()
        [void]$ArrayList.Add($DomainAdmins)
        [void]$ArrayList.Add('Administrators')
        if ($null -ne $SL_PISM) {
            [void]$ArrayList.Add($SL_PISM)
        }
        if ($null -ne $SG_Tier0Admins) {
            [void]$ArrayList.Add($SG_Tier0Admins)
        }
        $Splat = @{
            GpoToModify            = ('C-{0}-Baseline' -f $confXML.n.Admin.OUs.ItInfraStagingOU.name)
            InteractiveLogon       = $ArrayList.ToArray()
            RemoteInteractiveLogon = $ArrayList.ToArray()
        }
        Set-GpoPrivilegeRight @Splat

        # Deny Allow Logon Locally / Deny Allow Logon throug RDP/TerminalServices
        # Not Defined

        # Logon as a Batch job / Logon as a Service
        # Not Defined

        # Deny Logon as a Batch job / Deny Logon as a Service
        # Not Defined




        # Admin Area = PAWs
        #------------------------------------------------------------------------------
        # Access this computer from the network / Deny Access this computer from the network
        # Allow Logon Locally / Allow Logon throug RDP/TerminalServices
        # Deny Allow Logon Locally / Deny Allow Logon throug RDP/TerminalServices
        # Logon as a Batch job / Logon as a Service
        # Deny Logon as a Batch job / Deny Logon as a Service

        # Not Defined




        # Admin Area = Stageing PAWs
        #------------------------------------------------------------------------------

        # Access this computer from the network / Deny Access this computer from the network
        # Not Defined

        # Allow Logon Locally / Allow Logon throug RDP/TerminalServices
        $Splat = @{
            GpoToModify            = 'C-{0}-Baseline' -f $confXML.n.Admin.OUs.ItPawStagingOU.Name
            InteractiveLogon       = $SL_PAWM, 'Administrators'
            RemoteInteractiveLogon = $SL_PAWM
        }
        Set-GpoPrivilegeRight @Splat


        # Deny Allow Logon Locally / Deny Allow Logon throug RDP/TerminalServices
        # Logon as a Batch job / Logon as a Service
        # Deny Logon as a Batch job / Deny Logon as a Service

        # Not Defined



        # Admin Area = Tier0 PAWs
        #------------------------------------------------------------------------------

        # Access this computer from the network / Deny Access this computer from the network
        # Not Defined

        # Allow Logon Locally / Allow Logon throug RDP/TerminalServices / Logon as a Batch job / Logon as a Service
        $Splat = @{
            GpoToModify            = 'C-{0}-Baseline' -f $confXML.n.Admin.OUs.ItPawT0OU.Name
            InteractiveLogon       = $SL_PAWM, 'Administrators', $SG_Tier0Admins, $AdminName, $NewAdminExists
            RemoteInteractiveLogon = $SL_PAWM, 'Administrators', $SG_Tier0Admins, $AdminName, $NewAdminExists
            BatchLogon             = $SG_Tier0ServiceAccount
            ServiceLogon           = $SG_Tier0ServiceAccount
        }
        Set-GpoPrivilegeRight @Splat

        # Deny Allow Logon Locally / Deny Allow Logon throug RDP/TerminalServices
        # Deny Logon as a Batch job / Deny Logon as a Service
        $Splat = @{
            GpoToModify                = 'C-{0}-Baseline' -f $confXML.n.Admin.OUs.ItPawT0OU.Name
            DenyInteractiveLogon       = $SG_Tier1Admins, $SG_Tier2Admins
            DenyRemoteInteractiveLogon = $SG_Tier1Admins, $SG_Tier2Admins
            DenyBatchLogon             = $SG_Tier1ServiceAccount, $SG_Tier2ServiceAccount
            DenyServiceLogon           = $SG_Tier1ServiceAccount, $SG_Tier2ServiceAccount
        }
        Set-GpoPrivilegeRight @Splat



        # Admin Area = Tier1 PAWs
        #------------------------------------------------------------------------------

        # Access this computer from the network / Deny Access this computer from the network
        # Not Defined

        # Allow Logon Locally / Allow Logon throug RDP/TerminalServices / Logon as a Batch job / Logon as a Service
        $Splat = @{
            GpoToModify            = 'C-{0}-Baseline' -f $confXML.n.Admin.OUs.ItPawT1OU.Name
            InteractiveLogon       = $SG_Tier1Admins, 'Administrators'
            RemoteInteractiveLogon = $SG_Tier1Admins
            BatchLogon             = $SG_Tier1ServiceAccount
            ServiceLogon           = $SG_Tier1ServiceAccount
        }
        Set-GpoPrivilegeRight @Splat

        # Deny Allow Logon Locally / Deny Allow Logon throug RDP/TerminalServices
        # Deny Logon as a Batch job / Deny Logon as a Service
        $Splat = @{
            GpoToModify                = 'C-{0}-Baseline' -f $confXML.n.Admin.OUs.ItPawT1OU.Name
            DenyInteractiveLogon       = $SG_Tier0Admins, $SG_Tier2Admins
            DenyRemoteInteractiveLogon = $SG_Tier0Admins, $SG_Tier2Admins
            DenyBatchLogon             = $SG_Tier0ServiceAccount, $SG_Tier2ServiceAccount
            DenyServiceLogon           = $SG_Tier0ServiceAccount, $SG_Tier2ServiceAccount
        }
        Set-GpoPrivilegeRight @Splat



        # Admin Area = Tier2 PAWs
        #------------------------------------------------------------------------------

        # Access this computer from the network / Deny Access this computer from the network
        # Not Defined

        # Allow Logon Locally / Allow Logon throug RDP/TerminalServices / Logon as a Batch job / Logon as a Service
        $Splat = @{
            GpoToModify            = 'C-{0}-Baseline' -f $confXML.n.Admin.OUs.ItPawT2OU.Name
            InteractiveLogon       = $SG_Tier2Admins, 'Administrators'
            RemoteInteractiveLogon = $SG_Tier2Admins
            BatchLogon             = $SG_Tier2ServiceAccount
            ServiceLogon           = $SG_Tier2ServiceAccount
        }
        Set-GpoPrivilegeRight @Splat

        # Deny Allow Logon Locally / Deny Allow Logon throug RDP/TerminalServices
        # Deny Logon as a Batch job / Deny Logon as a Service
        $Splat = @{
            GpoToModify                = 'C-{0}-Baseline' -f $confXML.n.Admin.OUs.ItPawT2OU.Name
            DenyInteractiveLogon       = $SG_Tier0Admins, $SG_Tier1Admins
            DenyRemoteInteractiveLogon = $SG_Tier0Admins, $SG_Tier1Admins
            DenyBatchLogon             = $SG_Tier0ServiceAccount, $SG_Tier1ServiceAccount
            DenyServiceLogon           = $SG_Tier0ServiceAccount, $SG_Tier1ServiceAccount
        }
        Set-GpoPrivilegeRight @Splat


        #endregion
        ###############################################################################

        ###############################################################################
        #region SERVERS OU (area)

        Write-Verbose -Message 'Creating Servers Area...'

        ###############################################################################
        # Create Servers and Sub OUs
        New-DelegateAdOU -ouName $ServersOu -ouPath $Variables.AdDn -ouDescription $confXML.n.Servers.OUs.ServersOU.Description

        # Create Sub-OUs for Servers
        New-DelegateAdOU -ouName $confXML.n.Servers.OUs.SqlOU.Name -ouPath $ServersOuDn -ouDescription $confXML.n.Servers.OUs.SqlOU.Description
        New-DelegateAdOU -ouName $confXML.n.Servers.OUs.WebOU.Name -ouPath $ServersOuDn -ouDescription $confXML.n.Servers.OUs.WebOU.Description
        New-DelegateAdOU -ouName $confXML.n.Servers.OUs.FileOU.Name -ouPath $ServersOuDn -ouDescription $confXML.n.Servers.OUs.FileOU.Description
        New-DelegateAdOU -ouName $confXML.n.Servers.OUs.ApplicationOU.Name -ouPath $ServersOuDn -ouDescription $confXML.n.Servers.OUs.ApplicationOU.Description
        New-DelegateAdOU -ouName $confXML.n.Servers.OUs.HypervOU.Name -ouPath $ServersOuDn -ouDescription $confXML.n.Servers.OUs.HypervOU.Description
        New-DelegateAdOU -ouName $confXML.n.Servers.OUs.RemoteDesktopOU.Name -ouPath $ServersOuDn -ouDescription $confXML.n.Servers.OUs.RemoteDesktopOU.Description





        # Create basic GPO for Servers
        $Splat = @{
            gpoDescription = '{0}-Baseline' -f $ServersOu
            gpoScope       = $confXML.n.Servers.GPOs.ServersBaseline.Scope
            gpoLinkPath    = $ServersOuDn
            GpoAdmin       = $sl_GpoAdminRight
            gpoBackupId    = $confXML.n.Servers.GPOs.ServersBaseline.backupID
            gpoBackupPath  = Join-Path $DMscripts SecTmpl
        }
        New-DelegateAdGpo @Splat

        # Create basic GPOs for different types under Servers
        $Splat = @{
            gpoScope      = 'C'
            GpoAdmin      = $sl_GpoAdminRight
            gpoBackupPath = Join-Path $DMscripts SecTmpl
        }
        New-DelegateAdGpo @Splat -gpoDescription ('{0}-Baseline' -f $confXML.n.Servers.OUs.ApplicationOU.Name) -gpoLinkPath ('OU={0},{1}' -f $confXML.n.Servers.OUs.ApplicationOU.Name, $ServersOuDn)
        New-DelegateAdGpo @Splat -gpoDescription ('{0}-Baseline' -f $confXML.n.Servers.OUs.FileOU.Name) -gpoLinkPath ('OU={0},{1}' -f $confXML.n.Servers.OUs.FileOU.Name, $ServersOuDn)
        New-DelegateAdGpo @Splat -gpoDescription ('{0}-Baseline' -f $confXML.n.Servers.OUs.HypervOU.Name) -gpoLinkPath ('OU={0},{1}' -f $confXML.n.Servers.OUs.HypervOU.Name, $ServersOuDn)
        New-DelegateAdGpo @Splat -gpoDescription ('{0}-Baseline' -f $confXML.n.Servers.OUs.RemoteDesktopOU.Name) -gpoLinkPath ('OU={0},{1}' -f $confXML.n.Servers.OUs.RemoteDesktopOU.Name, $ServersOuDn)
        New-DelegateAdGpo @Splat -gpoDescription ('{0}-Baseline' -f $confXML.n.Servers.OUs.SqlOU.Name) -gpoLinkPath ('OU={0},{1}' -f $confXML.n.Servers.OUs.SqlOU.Name, $ServersOuDn)
        New-DelegateAdGpo @Splat -gpoDescription ('{0}-Baseline' -f $confXML.n.Servers.OUs.WebOU.Name) -gpoLinkPath ('OU={0},{1}' -f $confXML.n.Servers.OUs.WebOU.Name, $ServersOuDn)


        # Tier1 Restrictions
        #------------------------------------------------------------------------------

        # Access this computer from the network / Deny Access this computer from the network
        # Not Defined

        # Allow Logon Locally / Allow Logon throug RDP/TerminalServices / Logon as a Batch job / Logon as a Service
        $Splat = @{
            GpoToModify            = 'C-{0}-Baseline' -f $ServersOu
            BatchLogon             = $SG_Tier1ServiceAccount
            ServiceLogon           = $SG_Tier1ServiceAccount
            InteractiveLogon       = $SG_Tier1Admins
            RemoteInteractiveLogon = $SG_Tier1Admins
        }
        Set-GpoPrivilegeRight @Splat


        # Deny Allow Logon Locally / Deny Allow Logon throug RDP/TerminalServices / Deny Logon as a Batch job / Deny Logon as a Service
        $ArrayList.Clear()
        [void]$ArrayList.Add('Schema Admins')
        [void]$ArrayList.Add($EnterpriseAdmins)
        [void]$ArrayList.Add($DomainAdmins)
        [void]$ArrayList.Add('Administrators')
        [void]$ArrayList.Add($AccountOperators)
        [void]$ArrayList.Add('Backup Operators')
        [void]$ArrayList.Add('Print Operators')
        [void]$ArrayList.Add($ServerOperators)
        if ($null -ne $AdminName) {
            [void]$ArrayList.Add($AdminName)
        }
        if ($null -ne $NewAdminExists) {
            [void]$ArrayList.Add($NewAdminExists)
        }
        if ($null -ne $SG_Tier0Admins) {
            [void]$ArrayList.Add($SG_Tier0Admins)
        }
        if ($null -ne $SG_Tier2Admins) {
            [void]$ArrayList.Add($SG_Tier2Admins)
        }
        $Splat = @{
            GpoToModify                = 'C-{0}-Baseline' -f $ServersOu
            DenyInteractiveLogon       = $ArrayList.ToArray()
            DenyRemoteInteractiveLogon = $ArrayList.ToArray()
            DenyBatchLogon             = $SG_Tier0ServiceAccount, $SG_Tier2ServiceAccount
            DenyServiceLogon           = $SG_Tier0ServiceAccount, $SG_Tier2ServiceAccount
        }
        Set-GpoPrivilegeRight @Splat

        # Back up files and directories / Bypass traverse checking / Create Global Objects / Create symbolic links
        # Change System Time / Change Time Zone / Force shutdown from a remote system
        # Create Page File / Enable computer and user accounts to be trusted for delegation
        # Impersonate a client after authentication / Load and unload device drivers
        # Increase scheduling priority / Manage auditing and security log
        # Modify firmware environment values / Perform volume maintenance tasks
        # Profile single process / Profile system performance / Restore files and directories
        # Shut down the system / Take ownership of files or other objects
        $ArrayList.Clear()
        [void]$ArrayList.Add('Administrators')
        if ($null -ne $SG_Tier0Admins) {
            [void]$ArrayList.Add($SG_Tier1Admins)
        }
        $Splat = @{
            GpoToModify          = 'C-{0}-Baseline' -f $ServersOu
            Backup               = $ArrayList.ToArray()
            MachineAccount       = $ArrayList.ToArray()
            CreateGlobal         = $ArrayList.ToArray(), 'LOCAL SERVICE', 'NETWORK SERVICE'
            Systemtime           = $ArrayList.ToArray(), 'LOCAL SERVICE'
            TimeZone             = $ArrayList.ToArray()
            CreatePagefile       = $ArrayList.ToArray()
            CreateSymbolicLink   = $ArrayList.ToArray()
            RemoteShutDown       = $ArrayList.ToArray()
            Impersonate          = $ArrayList.ToArray(), 'LOCAL SERVICE', 'NETWORK SERVICE', 'SERVICE'
            IncreaseBasePriority = $ArrayList.ToArray()
            LoadDriver           = $ArrayList.ToArray()
            AuditSecurity        = $ArrayList.ToArray()
            SystemEnvironment    = $ArrayList.ToArray()
            ManageVolume         = $ArrayList.ToArray()
            ProfileSingleProcess = $ArrayList.ToArray()
            SystemProfile        = $ArrayList.ToArray()
            Restore              = $ArrayList.ToArray()
            Shutdown             = $ArrayList.ToArray()
            TakeOwnership        = $ArrayList.ToArray()
        }
        Set-GpoPrivilegeRight @Splat




        ###############################################################################
        #region Delegation to SL_SvrAdmRight and SL_SvrOpsRight groups to SERVERS area


        # Get the DN of 1st level OU underneath SERVERS area
        $AllSubOu = Get-ADOrganizationalUnit -Filter * -SearchBase $ServersOuDn -SearchScope OneLevel | Select-Object -ExpandProperty DistinguishedName

        # Iterate through each sub OU and invoke delegation
        Foreach ($Item in $AllSubOu) {
            ###############################################################################
            # Delegation to SL_SvrAdmRight group to SERVERS area

            Set-AdAclDelegateComputerAdmin -Group $SL_SvrAdmRight -LDAPpath $Item -QuarantineDN $ItQuarantinePcOuDn

            ###############################################################################
            # Delegation to SL_SvrOpsRight group on SERVERS area

            # Change Public Info
            Set-AdAclComputerPublicInfo -Group $SL_SvrOpsRight -LDAPpath $Item

            # Change Personal Info
            Set-AdAclComputerPersonalInfo -Group $SL_SvrOpsRight -LDAPpath $Item

        }#end foreach

        # Create/Delete OUs within Servers
        Set-AdAclCreateDeleteOU -Group $SL_InfraRight -LDAPpath $ServersOuDn

        # Change OUs within Servers
        Set-AdAclChangeOU -Group $SL_AdRight -LDAPpath $ServersOuDn

        #endregion
        ###############################################################################

        #endregion
        ###############################################################################

        ###############################################################################
        #region Create Sites OUs (Area)

        Write-Verbose -Message 'Creating Sites Area...'

        New-DelegateAdOU -ouName $SitesOu -ouPath $Variables.AdDn -ouDescription $confXML.n.Sites.OUs.SitesOU.Description

        # Create basic GPO for Users and Computers
        $Splat = @{
            gpoDescription = '{0}-Baseline' -f $SitesOu
            gpoLinkPath    = $SitesOuDn
            GpoAdmin       = $sl_GpoAdminRight
            gpoBackupPath  = Join-Path $DMscripts SecTmpl
        }
        New-DelegateAdGpo @Splat -gpoScope 'C' -gpoBackupID $confXML.n.Sites.OUs.OuSiteComputer.backupID
        New-DelegateAdGpo @Splat -gpoScope 'U' -gpoBackupID $confXML.n.Sites.OUs.OuSiteUser.backupID




        # Tier2 Restrictions
        #------------------------------------------------------------------------------

        $ArrayList.Clear()
        [void]$ArrayList.Add('Schema Admins')
        [void]$ArrayList.Add($EnterpriseAdmins)
        [void]$ArrayList.Add($DomainAdmins)
        [void]$ArrayList.Add('Administrators')
        [void]$ArrayList.Add($AccountOperators)
        [void]$ArrayList.Add('Backup Operators')
        [void]$ArrayList.Add('Print Operators')
        [void]$ArrayList.Add($ServerOperators)
        if ($null -ne $AdminName) {
            [void]$ArrayList.Add($AdminName)
        }
        if ($null -ne $NewAdminExists) {
            [void]$ArrayList.Add($NewAdminExists)
        }
        if ($null -ne $SG_Tier0Admins) {
            [void]$ArrayList.Add($SG_Tier0Admins)
        }
        if ($null -ne $SG_Tier1Admins) {
            [void]$ArrayList.Add($SG_Tier1Admins)
        }
        $Splat = @{
            GpoToModify                = 'C-{0}-Baseline' -f $SitesOu
            DenyInteractiveLogon       = $ArrayList.ToArray()
            DenyRemoteInteractiveLogon = $ArrayList.ToArray()
            DenyBatchLogon             = $SG_Tier0ServiceAccount, $SG_Tier1ServiceAccount
            DenyServiceLogon           = $SG_Tier0ServiceAccount, $SG_Tier1ServiceAccount
            BatchLogon                 = $SG_Tier2ServiceAccount
            ServiceLogon               = $SG_Tier2ServiceAccount
            InteractiveLogon           = $SG_Tier2Admins
            RemoteInteractiveLogon     = $SG_Tier2Admins
        }
        Set-GpoPrivilegeRight @Splat

        # Back up files and directories / Bypass traverse checking / Create Global Objects / Create symbolic links
        # Change System Time / Change Time Zone / Force shutdown from a remote system
        # Create Page File / Enable computer and user accounts to be trusted for delegation
        # Impersonate a client after authentication / Load and unload device drivers
        # Increase scheduling priority / Manage auditing and security log
        # Modify firmware environment values / Perform volume maintenance tasks
        # Profile single process / Profile system performance / Restore files and directories
        # Shut down the system / Take ownership of files or other objects
        $ArrayList.Clear()
        [void]$ArrayList.Add('Administrators')
        if ($null -ne $SG_Tier0Admins) {
            [void]$ArrayList.Add($SG_Tier2Admins)
        }
        $Splat = @{
            GpoToModify          = 'C-{0}-Baseline' -f $SitesOu
            Backup               = $ArrayList.ToArray()
            MachineAccount       = $ArrayList.ToArray()
            CreateGlobal         = $ArrayList.ToArray(), 'LOCAL SERVICE', 'NETWORK SERVICE'
            Systemtime           = $ArrayList.ToArray(), 'LOCAL SERVICE'
            TimeZone             = $ArrayList.ToArray()
            CreatePagefile       = $ArrayList.ToArray()
            CreateSymbolicLink   = $ArrayList.ToArray()
            RemoteShutDown       = $ArrayList.ToArray()
            Impersonate          = $ArrayList.ToArray(), 'LOCAL SERVICE', 'NETWORK SERVICE', 'SERVICE'
            IncreaseBasePriority = $ArrayList.ToArray()
            LoadDriver           = $ArrayList.ToArray()
            AuditSecurity        = $ArrayList.ToArray()
            SystemEnvironment    = $ArrayList.ToArray()
            ManageVolume         = $ArrayList.ToArray()
            ProfileSingleProcess = $ArrayList.ToArray()
            SystemProfile        = $ArrayList.ToArray()
            Restore              = $ArrayList.ToArray()
            Shutdown             = $ArrayList.ToArray()
            TakeOwnership        = $ArrayList.ToArray()
        }
        Set-GpoPrivilegeRight @Splat





        # Create Global OU within SITES area
        New-DelegateAdOU -ouName $SitesGlobalOu -ouPath $SitesOuDn -ouDescription $confXML.n.Sites.OUs.OuSiteGlobal.Description
        New-DelegateAdOU -ouName $SitesGlobalGroupOu -ouPath $SitesGlobalOuDn -ouDescription $confXML.n.Sites.OUs.OuSiteGlobalGroups.Description
        New-DelegateAdOU -ouName $SitesGlobalAppAccUserOu -ouPath $SitesGlobalOuDn -ouDescription $confXML.n.Sites.OUs.OuSiteGlobalAppAccessUsers.Description


        # Sites OU
        # Create/Delete OUs within Sites
        Set-AdAclCreateDeleteOU -Group $SL_InfraRight -LDAPpath $SitesOuDn

        # Sites OU
        # Change OUs
        Set-AdAclChangeOU -Group $SL_AdRight -LDAPpath $SitesOuDn


        Write-Verbose -Message 'START APPLICATION ACCESS USER Global Delegation'
        ###############################################################################
        #region USER Site Administrator Delegation
        $Splat = @{
            Group    = $SL_GlobalAppAccUserRight
            LDAPPath = $SitesGlobalAppAccUserOuDn
        }
        Set-AdAclDelegateUserAdmin @Splat

        #### GAL
        Set-AdAclDelegateGalAdmin @Splat

        Add-AdGroupNesting -Identity $SL_GlobalAppAccUserRight -Members $SG_GlobalUserAdmins

        #endregion USER Site Delegation
        ###############################################################################

        Write-Verbose -Message 'START GROUP Global Delegation'
        ###############################################################################
        #region GROUP Site Admin Delegation

        # Create/Delete Groups
        Set-AdAclCreateDeleteGroup -Group $SL_GlobalGroupRight -LDAPpath $SitesGlobalGroupOuDn

        # Nest groups
        Add-AdGroupNesting -Identity $SL_GlobalGroupRight -Members $SG_GlobalGroupAdmins

        #### GAL

        # Change Group Properties
        Set-AdAclChangeGroup -Group $SL_GlobalGroupRight -LDAPpath $SitesGlobalGroupOuDn

        #endregion GROUP Site Delegation
        ###############################################################################

        Write-Verbose -Message 'Sites area was delegated correctly to the corresponding groups.'

        #endregion
        ###############################################################################


        ###############################################################################
        # Check if Exchange objects have to be created. Proccess if TRUE
        if ($CreateExchange) {

            Write-Verbose -Message 'Creating Exchange On-Prem objects and delegations'

            # Get the Config.xml file
            $param = @{
                ConfigXMLFile = Join-Path -Path $DMscripts -ChildPath Config.xml -Resolve
                verbose       = $true
            }

            New-ExchangeObject @param
        }

        ###############################################################################
        # Check if DFS objects have to be created. Proccess if TRUE
        if ($CreateDfs) {

            Write-Verbose -Message 'Creating DFS objects and delegations'
            # Get the Config.xml file
            $param = @{
                ConfigXMLFile = Join-Path -Path $DMscripts -ChildPath Config.xml -Resolve
                verbose       = $true
            }
            New-DfsObject @param
        }

        ###############################################################################
        # Check if Certificate Authority (PKI) objects have to be created. Proccess if TRUE
        if ($CreateCa) {

            Write-Verbose -Message 'Creating CA Services, objects and delegations'

            New-CaObject -ConfigXMLFile $ConfXML
        }

        ###############################################################################
        # Check if Advanced Group Policy Management (AGPM) objects have to be created. Proccess if TRUE
        if ($CreateAGPM) {

            Write-Verbose -Message 'Creating AGPM objects and delegations'

            New-AGPMObject -ConfigXMLFile $ConfXML
        }

        ###############################################################################
        # Check if MS Local Administrator Password Service (LAPS) is to be used. Proccess if TRUE
        if ($CreateLAPS) {

            Write-Verbose -Message 'Creating LAPS objects and delegations'
            #To-Do
            #New-LAPSobjects -PawOuDn $ItPawOuDn -ServersOuDn $ServersOuDn -SitesOuDn $SitesOuDn
            New-LAPSobject -ConfigXMLFile $ConfXML
        }

        ###############################################################################
        # Check if DHCP is to be used. Proccess if TRUE
        if ($CreateDHCP) {

            Write-Verbose -Message 'Creating DHCP objects and delegations'

            #
            New-DHCPobject -ConfigXMLFile $ConfXML
        }

    }
    End {
        Write-Verbose -Message "Function $($MyInvocation.InvocationName) finished creating central OU."
        Write-Verbose -Message ''
        Write-Verbose -Message '-------------------------------------------------------------------------------'
        Write-Verbose -Message ''
    }
}
<|MERGE_RESOLUTION|>--- conflicted
+++ resolved
@@ -1,3473 +1,3468 @@
-﻿function New-CentralItOu {
-    <#
-        .Synopsis
-            Create Central OU and additional Tier 0 infrastructure OUs
-        .DESCRIPTION
-            Create Central OU including sub-OUs, secure them accordingly, move built-in objects
-            and secure them, create needed groups and secure them, make nesting and delegations
-            and finally create PSO and delegate accordingly.
-            This function is mainly a wrapper used to create Tier0 objects
-        .EXAMPLE
-            New-CentralItOu -ConfigXMLFile 'C:\PsScripts\Configuration.xml'
-        .EXAMPLE
-            # Get the Config.xml file
-            $param = @{
-                ConfigXMLFile = Join-Path -Path $DMscripts -ChildPath Config.xml -Resolve
-                verbose = $true
-            }
-
-            # Check if Exchange needs to be created
-            if($confXML.N.Domains.Prod.CreateExContainers) {
-                $param.add("CreateExchange", $true)
-            }
-
-            # Check if DFS needs to be created
-            if($confXML.N.Domains.Prod.CreateDFS) {
-                $param.add("CreateDFS", $true)
-            }
-
-            # Check if CA needs to be created
-            if($confXML.N.Domains.Prod.CreateCa) {
-                $param.add("CreateCa", $true)
-            }
-
-            # Check if LAPS needs to be created
-            if($confXML.N.Domains.Prod.CreateLAPS) {
-                $param.add("CreateLAPS", $true)
-            }
-
-            # Check if DHCP needs to be created
-            if($confXML.N.Domains.Prod.CreateDHCP) {
-                $param.add("CreateDHCP", $true)
-            }
-
-            #Create Central OU Structure
-            New-CentralItOu @param
-
-        .PARAMETER ConfigXMLFile
-            [STRING] Full path to the configuration.xml file
-        .PARAMETER CreateExchange
-            [SWITCH] If present It will create all needed Exchange objects, containers and delegations
-        .PARAMETER CreateDfs
-            [SWITCH] If present It will create all needed DFS objects, containers and delegations
-        .PARAMETER CreateCa
-            [SWITCH] If present It will create all needed Certificate Authority (PKI) objects, containers and delegations
-        .PARAMETER CreateAGPM
-            [SWITCH] If present It will create all needed AGPM objects, containers and delegations
-        .PARAMETER CreateLAPS
-            [SWITCH] If present It will create all needed LAPS objects, containers and delegations
-        .PARAMETER CreateDHCP
-            [SWITCH] If present It will create all needed DHCP objects, containers and delegations
-        .PARAMETER DMscripts
-            [String] Full path to the Delegation Model Scripts Directory
-        .NOTES
-            This function relies on Config.xml file.
-        .NOTES
-            Used Functions:
-                Name                                   | Module
-                ---------------------------------------|--------------------------
-                Set-AdAclDelegateComputerAdmin         | EguibarIT
-                Add-AdGroupNesting                     | EguibarIT
-                Get-CurrentErrorToDisplay              | EguibarIT
-                New-AdDelegatedGroup                   | EguibarIT
-                New-DelegateAdGpo                      | EguibarIT
-                New-DelegateAdOU                       | EguibarIT
-                Set-AdAclDelegateUserAdmin             | EguibarIT
-                Set-AdAclDelegateGalAdmin              | EguibarIT
-                Remove-Everyone                        | EguibarIT.DelegationPS
-                Remove-PreWin2000                      | EguibarIT.DelegationPS
-                Set-AdAclChangeGroup                   | EguibarIT.DelegationPS
-                Set-AdAclChangeOU                      | EguibarIT.DelegationPS
-                Set-AdAclChangeSite                    | EguibarIT.DelegationPS
-                Set-AdAclChangeSiteLink                | EguibarIT.DelegationPS
-                Set-AdAclChangeSubnet                  | EguibarIT.DelegationPS
-                Set-AdAclChangeUserPassword            | EguibarIT.DelegationPS
-                Set-AdAclComputerPersonalInfo          | EguibarIT.DelegationPS
-                Set-AdAclComputerPublicInfo            | EguibarIT.DelegationPS
-                Set-AdAclCreateDeleteComputer          | EguibarIT.DelegationPS
-                Set-AdAclCreateDeleteContact           | EguibarIT.DelegationPS
-                Set-AdAclCreateDeleteGMSA              | EguibarIT.DelegationPS
-                Set-AdAclCreateDeleteGPO               | EguibarIT.DelegationPS
-                Set-AdAclCreateDeleteGroup             | EguibarIT.DelegationPS
-                Set-AdAclCreateDeleteMSA               | EguibarIT.DelegationPS
-                Set-AdAclCreateDeleteOU                | EguibarIT.DelegationPS
-                Set-AdAclCreateDeleteOU                | EguibarIT.DelegationPS
-                Set-AdAclCreateDeletePrintQueue        | EguibarIT.DelegationPS
-                Set-AdAclCreateDeleteSite              | EguibarIT.DelegationPS
-                Set-AdAclCreateDeleteSiteLink          | EguibarIT.DelegationPS
-                Set-AdAclCreateDeleteSubnet            | EguibarIT.DelegationPS
-                Set-AdAclCreateDeleteUser              | EguibarIT.DelegationPS
-                Set-AdAclCreateDeleteUser              | EguibarIT.DelegationPS
-                Set-AdAclGPoption                      | EguibarIT.DelegationPS
-                Set-AdAclLinkGPO                       | EguibarIT.DelegationPS
-                Set-AdAclMngPrivilegedAccounts         | EguibarIT.DelegationPS
-                Set-AdAclMngPrivilegedGroups           | EguibarIT.DelegationPS
-                Set-AdAclResetUserPassword             | EguibarIT.DelegationPS
-                Set-AdAclUserAccountRestriction        | EguibarIT.DelegationPS
-                Set-AdAclUserGroupMembership           | EguibarIT.DelegationPS
-                Set-AdAclUserLogonInfo                 | EguibarIT.DelegationPS
-                Set-AdDirectoryReplication             | EguibarIT.DelegationPS
-                Set-AdInheritance                      | EguibarIT.DelegationPS
-                Set-CreateDeleteInetOrgPerson          | EguibarIT.DelegationPS
-                Set-DeleteOnlyComputer                 | EguibarIT.DelegationPS
-                Set-GpoPrivilegeRight                 | EguibarIT.DelegationPS
-                Add-ADFineGrainedPasswordPolicySubject | ActiveDirectory
-                Get-ADFineGrainedPasswordPolicy        | ActiveDirectory
-                Get-ADGroup                            | ActiveDirectory
-                Get-ADServiceAccount                   | ActiveDirectory
-                Get-AdUser                             | ActiveDirectory
-                Move-ADObject                          | ActiveDirectory
-                New-ADFineGrainedPasswordPolicy        | ActiveDirectory
-                New-ADServiceAccount                   | ActiveDirectory
-                New-AdUser                             | ActiveDirectory
-                Set-ADObject                           | ActiveDirectory
-                Set-AdUser                             | ActiveDirectory
-                Import-GPO                             | GroupPolicy
-                Add-KdsRootKey                         | Kds
-
-        .NOTES
-            Version:         1.3
-            DateModified:    21/Oct/2021
-            LasModifiedBy:   Vicente Rodriguez Eguibar
-                vicente@eguibar.com
-                Eguibar Information Technology S.L.
-                http://www.eguibarit.com
-    #>
-    [CmdletBinding(SupportsShouldProcess = $true, ConfirmImpact = 'Medium')]
-    [OutputType([String])]
-
-    Param (
-        # PARAM1 full path to the configuration.xml file
-        [Parameter(Mandatory = $true,
-            ValueFromPipeline = $True,
-            ValueFromPipelineByPropertyName = $True,
-            ValueFromRemainingArguments = $false,
-            HelpMessage = 'Full path to the configuration.xml file',
-            Position = 0)]
-        [string]
-        $ConfigXMLFile,
-
-        # Param2 If present It will create all needed Exchange objects, containers and delegations
-        [Parameter(Mandatory = $false,
-            ValueFromPipeline = $true,
-            ValueFromPipelineByPropertyName = $true,
-            ValueFromRemainingArguments = $false,
-            HelpMessage = 'If present It will create all needed Exchange objects, containers and delegations.',
-            Position = 1)]
-        [switch]
-        $CreateExchange,
-
-        # Param3 Create DFS Objects
-        [Parameter(Mandatory = $false,
-            ValueFromPipeline = $true,
-            ValueFromPipelineByPropertyName = $true,
-            ValueFromRemainingArguments = $false,
-            HelpMessage = 'If present It will create all needed DFS objects, containers and delegations.',
-            Position = 2)]
-        [switch]
-        $CreateDfs,
-
-        # Param4 Create CA (PKI) Objects
-        [Parameter(Mandatory = $false,
-            ValueFromPipeline = $true,
-            ValueFromPipelineByPropertyName = $true,
-            ValueFromRemainingArguments = $false,
-            HelpMessage = 'If present It will create all needed Certificate Authority (PKI) objects, containers and delegations.',
-            Position = 3)]
-        [switch]
-        $CreateCa,
-
-        # Param5 Create AGPM Objects
-        [Parameter(Mandatory = $false,
-            ValueFromPipeline = $true,
-            ValueFromPipelineByPropertyName = $true,
-            ValueFromRemainingArguments = $false,
-            HelpMessage = 'If present It will create all needed AGPM objects, containers and delegations.',
-            Position = 4)]
-        [switch]
-        $CreateAGPM,
-
-        # Param6 Create LAPS Objects
-        [Parameter(Mandatory = $false,
-            ValueFromPipeline = $true,
-            ValueFromPipelineByPropertyName = $true,
-            ValueFromRemainingArguments = $false,
-            HelpMessage = 'If present It will create all needed LAPS objects, containers and delegations.',
-            Position = 5)]
-        [switch]
-        $CreateLAPS,
-
-        # Param7 Create DHCP Objects
-        [Parameter(Mandatory = $false,
-            ValueFromPipeline = $true,
-            ValueFromPipelineByPropertyName = $true,
-            ValueFromRemainingArguments = $false,
-            HelpMessage = 'If present It will create all needed DHCP objects, containers and delegations.',
-            Position = 6)]
-        [switch]
-        $CreateDHCP,
-
-        # Param8 Location of all scripts & files
-        [Parameter(Mandatory = $false,
-            ValueFromPipeline = $true,
-            ValueFromPipelineByPropertyName = $true,
-            ValueFromRemainingArguments = $false,
-            HelpMessage = 'Path to all the scripts and files needed by this function',
-            Position = 7)]
-        [PSDefaultValue(Help = 'Default Value is "C:\PsScripts\"')]
-        [string]
-        $DMscripts = 'C:\PsScripts\'
-    )
-
-    Begin {
-
-        $error.clear()
-
-        Write-Verbose -Message '|=> ************************************************************************ <=|'
-        Write-Verbose -Message (Get-Date).ToShortDateString()
-        Write-Verbose -Message ('  Starting: {0}' -f $MyInvocation.Mycommand)
-        Write-Verbose -Message ('Parameters used by the function... {0}' -f (Get-FunctionDisplay $PsBoundParameters -Verbose:$False))
-
-        ##############################
-        # Variables Definition
-
-
-        ################################################################################
-        # Initializations
-
-        # These modules must be imported without checking and handling.
-        Import-Module -Name ServerManager -Force -Verbose:$false
-        Import-Module -Name GroupPolicy -Force -Verbose:$false
-
-        $AllModules = @(
-            'ActiveDirectory',
-            'EguibarIT',
-            'EguibarIT.DelegationPS'
-        )
-        foreach ($item in $AllModules) {
-            Import-MyModule -name $item
-        } #end ForEach
-
-
-        ################################################################################
-        #region Declarations
-
-        #region Files-Splatting
-        try {
-            # Check if Config.xml file is loaded. If not, proceed to load it.
-            If (-Not (Test-Path -Path variable:confXML)) {
-                # Check if the Config.xml file exist on the given path
-                If (Test-Path -Path $PSBoundParameters['ConfigXMLFile']) {
-                    #Open the configuration XML file
-                    $confXML = [xml](Get-Content $PSBoundParameters['ConfigXMLFile'])
-                } #end if
-            } #end if
-        } catch {
-            ###Get-CurrentErrorToDisplay -CurrentError $error[0]
-            throw
-        } # End Try
-
-        # Read the value from parsed SWITCH parameters.
-        try {
-            # Check if CreateExchange parameter is parsed.
-            If ($PSBoundParameters['CreateExchange']) {
-                # If parameter is parsed, then make variable TRUE
-                $CreateExchange = $True
-            } else {
-                # Otherwise variable is FALSE
-                $CreateExchange = $False
-            }
-
-            # Check if CreateDfs parameter is parsed.
-            If ($PSBoundParameters['CreateDfs']) {
-                # If parameter is parsed, then make variable TRUE
-                $CreateDfs = $True
-            } else {
-                # Otherwise variable is FALSE
-                $CreateDfs = $False
-            }
-
-            # Check if CreateCa parameter is parsed.
-            If ($PSBoundParameters['CreateCa']) {
-                # If parameter is parsed, then make variable TRUE
-                $CreateCa = $True
-            } else {
-                # Otherwise variable is FALSE
-                $CreateCa = $False
-            }
-
-            # Check if CreateAGPM  parameter is parsed.
-            If ($PSBoundParameters['CreateAGPM']) {
-                # If parameter is parsed, then make variable TRUE
-                $CreateAGPM = $True
-            } else {
-                # Otherwise variable is FALSE
-                $CreateAGPM = $False
-            }
-
-            # Check if CreateLAPS  parameter is parsed.
-            If ($PSBoundParameters['CreateLAPS']) {
-                # If parameter is parsed, then make variable TRUE
-                $CreateLAPS = $True
-            } else {
-                # Otherwise variable is FALSE
-                $CreateLAPS = $False
-            }
-        } catch {
-            ###Get-CurrentErrorToDisplay -CurrentError $error[0]
-            throw
-        } # End Try
-
-
-
-        # Naming conventions hashtable
-        $NC = @{'sl' = $confXML.n.NC.LocalDomainGroupPreffix
-            'sg'     = $confXML.n.NC.GlobalGroupPreffix
-            'su'     = $confXML.n.NC.UniversalGroupPreffix
-            'Delim'  = $confXML.n.NC.Delimiter
-            'T0'     = $confXML.n.NC.AdminAccSufix0
-            'T1'     = $confXML.n.NC.AdminAccSufix1
-            'T2'     = $confXML.n.NC.AdminAccSufix2
-        }
-
-        #('{0}{1}{2}{1}{3}' -f $NC['sg'], $NC['Delim'], $confXML.n.Admin.lg.PAWM.name, $NC['T0'])
-        # SG_PAWM_T0
-
-
-
-
-        [String]$CurrentDC = '{0}.{1}' -f (($env:LOGONSERVER).replace('\', '')), $env:USERDNSDOMAIN
-
-
-
-        # parameters variable for splatting CMDlets
-        $Splat = [hashtable]::New([StringComparer]::OrdinalIgnoreCase)
-        $ArrayList = [System.Collections.ArrayList]::New()
-
-        $AllGroups = [System.Collections.Generic.HashSet[object]]::New()
-
-
-        $Splat = @{
-            Name  = 'SG_Operations'
-            Value = ('{0}{1}{2}' -f $NC['sg'], $NC['Delim'], $confXML.n.Servers.GG.Operations.Name)
-            Force = $true
-        }
-        New-Variable @Splat
-        $Splat = @{
-            Name  = 'SG_ServerAdmins'
-            Value = ('SG{0}{1}' -f $NC['Delim'], $confXML.n.Servers.GG.ServerAdmins.Name)
-            Force = $true
-        }
-        New-Variable @Splat
-
-        $Splat = @{
-            Name  = 'SL_SvrAdmRight'
-            Value = ('SL{0}{1}' -f $NC['Delim'], $confXML.n.Servers.LG.SvrAdmRight.Name)
-            Force = $true
-        }
-        New-Variable @Splat
-        $Splat = @{
-            Name  = 'SL_SvrOpsRight'
-            Value = ('SL{0}{1}' -f $NC['Delim'], $confXML.n.Servers.LG.SvrOpsRight.Name)
-            Force = $true
-        }
-        New-Variable @Splat
-
-        #endregion Files-Splatting
-
-
-        #region Users
-        $AdminName = $confXML.n.Admin.users.Admin.Name
-        $newAdminName = $confXML.n.Admin.users.NEWAdmin.Name
-        $GuestNewName = $confXML.n.Admin.users.Guest.Name
-
-
-        # Get the AD Objects by Well-Known SID
-        try {
-            # Administrator
-            $AdminName = Get-ADUser -Filter * | Where-Object { $_.SID -like 'S-1-5-21-*-500' }
-            # Domain Admins
-            $DomainAdmins = Get-ADGroup -Filter * | Where-Object { $_.SID -like 'S-1-5-21-*-512' }
-            # Enterprise Admins
-            $EnterpriseAdmins = Get-ADGroup -Filter * | Where-Object { $_.SID -like 'S-1-5-21-*-519' }
-            # Group Policy Creators Owner
-            $GPOCreatorsOwner = Get-ADGroup -Filter * | Where-Object { $_.SID -like 'S-1-5-21-*-520' }
-            # Denied RODC Password Replication Group
-            $DeniedRODC = Get-ADGroup -Filter * | Where-Object { $_.SID -like 'S-1-5-21-*-572' }
-            # Cryptographic Operators
-            $CryptoOperators = Get-ADGroup -Filter * | Where-Object { $_.SID -like 'S-1-5-32-569' }
-            # Event Log Readers
-            $EvtLogReaders = Get-ADGroup -Filter * | Where-Object { $_.SID -like 'S-1-5-32-573' }
-            # Performance Log Users
-            $PerfLogUsers = Get-ADGroup -Filter * | Where-Object { $_.SID -like 'S-1-5-32-559' }
-            # Performance Monitor Users
-            $PerfMonitorUsers = Get-ADGroup -Filter * | Where-Object { $_.SID -like 'S-1-5-32-558' }
-            # Remote Desktop Users
-            $RemoteDesktopUsers = Get-ADGroup -Filter * | Where-Object { $_.SID -like 'S-1-5-32-555' }
-            # Server Operators
-            $ServerOperators = Get-ADGroup -Filter * | Where-Object { $_.SID -like 'S-1-5-32-549' }
-            # Remote Management Users
-            $RemoteMngtUsers = Get-ADGroup -Filter * | Where-Object { $_.SID -like 'S-1-5-32-580' }
-            # Account Operators
-            $AccountOperators = Get-ADGroup -Filter * | Where-Object { $_.SID -like 'S-1-5-32-548' }
-
-
-            # DNS Administrators
-            $DnsAdmins = Get-ADGroup -Identity 'DnsAdmins'
-            # Protected Users
-            $ProtectedUsers = Get-ADGroup -Identity 'Protected Users'
-        } catch {
-            Write-Error -Message 'One or some of the User/Groups was not able to be retrived. Please check'
-        } #end Try-Catch
-        #endregion Users
-
-
-
-        # Organizational Units Names
-        # Iterate all OUs within Admin
-        Foreach ($node in $confXML.n.Admin.OUs.ChildNodes) {
-            $Splat = @{
-                Name        = "$($Node.LocalName)"
-                Value       = $Node.Name
-                Description = $Node.Description
-                Option      = 'ReadOnly'
-                Force       = $true
-            }
-            # Create variable for current OUs name, Using the XML LocalName of the node for the variable
-            New-Variable @Splat
-        }
-
-        #region DistinguishedNames
-        # Organizational Units Distinguished Names
-
-        #region Tier0DistinguishedNames
-        # Domain Controllers DistinguishedName
-        $DCsOuDn = ('OU=Domain Controllers,{0}' -f $Variables.AdDn)
-
-        # Admin Area
-
-        # IT Admin OU Distinguished Name
-        New-Variable -Name 'ItAdminOuDn' -Value ('OU={0},{1}' -f $ItAdminOu, $Variables.AdDn) -Option ReadOnly -Force
-
-        # It Admin Users OU Distinguished Name
-        $ItAdminAccountsOuDn = 'OU={0},{1}' -f $ItAdminAccountsOu, $ItAdminOuDn
-
-        # It Admin Groups OU Distinguished Name
-        $ItAdminGroupsOuDn = 'OU={0},{1}' -f $ItAdminGroupsOu, $ItAdminOuDn
-
-        # IT Administration purposes, containing groups used to grant local server Admin access.
-        $ItAdminSrvGroupsOUDn = 'OU={0},{1}' -f $ItAdminSrvGroupsOU, $ItAdminOuDn
-
-        # It Privileged Groups OU Distinguished Name
-        $ItPrivGroupsOUDn = 'OU={0},{1}' -f $ItPrivGroupsOU, $ItAdminOuDn
-
-        # It Admin Rights OU Distinguished Name
-        $ItRightsOuDn = 'OU={0},{1}' -f $ItRightsOu, $ItAdminOuDn
-
-        # It Admin ServiceAccount OU Distinguished Name
-        $ItServiceAccountsOuDn = 'OU={0},{1}' -f $ItServiceAccountsOu, $ItAdminOuDn
-
-        # It Admin T0SA OU Distinguished Name
-        $ItSAT0OuDn = 'OU={0},{1}' -f $ItSAT0Ou, $ItServiceAccountsOuDn
-
-        # It Admin T0SA OU Distinguished Name
-        $ItSAT1OuDn = 'OU={0},{1}' -f $ItSAT1Ou, $ItServiceAccountsOuDn
-
-        # It Admin T0SA OU Distinguished Name
-        $ItSAT2OuDn = 'OU={0},{1}' -f $ItSAT2Ou, $ItServiceAccountsOuDn
-
-        # It PAW OU Distinguished Name
-        $ItPawOuDn = 'OU={0},{1}' -f $ItPawOu, $ItAdminOuDn
-
-        # It PAW T0 OU Distinguished Name
-        $ItPawT0OuDn = 'OU={0},{1}' -f $ItPawT0Ou, $ItPawOuDn
-
-        # It PAW T1 OU Distinguished Name
-        $ItPawT1OuDn = 'OU={0},{1}' -f $ItPawT1Ou, $ItPawOuDn
-
-        # It PAW T2 OU Distinguished Name
-        $ItPawT2OuDn = 'OU={0},{1}' -f $ItPawT2Ou, $ItPawOuDn
-
-        # It PAW Staging OU Distinguished Name
-        $ItPawStagingOuDn = 'OU={0},{1}' -f $ItPawStagingOu, $ItPawOuDn
-
-        # It Infrastructure Servers OU Distinguished Name
-        $ItInfraOuDn = 'OU={0},{1}' -f $ItInfraOu, $ItAdminOuDn
-
-        # It Infrastructure Servers T0 OU Distinguished Name
-        $ItInfraT0OuDn = 'OU={0},{1}' -f $ItInfraT0Ou, $ItInfraOuDn
-
-        # It Infrastructure Servers T1 OU Distinguished Name
-        $ItInfraT1OuDn = 'OU={0},{1}' -f $ItInfraT1Ou, $ItInfraOuDn
-
-        # It Infrastructure Servers T2 OU Distinguished Name
-        $ItInfraT2OuDn = 'OU={0},{1}' -f $ItInfraT2Ou, $ItInfraOuDn
-
-        # It Infrastructure Servers Staging OU Distinguished Name
-        $ItInfraStagingOuDn = 'OU={0},{1}' -f $ItInfraStagingOu, $ItInfraOuDn
-
-        # It HOUSEKEEPING OU Distinguished Name
-        $ItHousekeepingOuDn = 'OU={0},{1}' -f $ItHousekeepingOu, $ItAdminOuDn
-
-        #endregion Tier0DistinguishedNames
-
-
-        # Servers Area
-
-        # Servers OU
-        New-Variable -Name 'ServersOu' -Value $confXML.n.Servers.OUs.ServersOU.Name -Option ReadOnly -Force
-        # Servers OU Distinguished Name
-        $ServersOuDn = 'OU={0},{1}' -f $ServersOu, $Variables.AdDn
-
-
-
-        # Sites Area
-
-        # Sites OU
-        New-Variable -Name 'SitesOu' -Value $confXML.n.Sites.OUs.SitesOU.name -Option ReadOnly -Force
-        # Sites OU Distinguished Name
-        $SitesOuDn = 'OU={0},{1}' -f $SitesOu, $Variables.AdDn
-
-        # Sites GLOBAL OU
-        $SitesGlobalOu = $confXML.n.Sites.OUs.OuSiteGlobal.name
-        # Sites GLOBAL OU Distinguished Name
-        $SitesGlobalOuDn = 'OU={0},{1}' -f $SitesGlobalOu, $SitesOuDn
-
-        # Sites GLOBAL GROUPS OU
-        $SitesGlobalGroupOu = $confXML.n.Sites.OUs.OuSiteGlobalGroups.name
-        # Sites GLOBAL GROUPS OU Distinguished Name
-        $SitesGlobalGroupOuDn = 'OU={0},{1}' -f $SitesGlobalGroupOu, $SitesGlobalOuDn
-
-        # Sites GLOBAL APPACCUSERS OU
-        $SitesGlobalAppAccUserOu = $confXML.n.Sites.OUs.OuSiteGlobalAppAccessUsers.name
-        # Sites GLOBAL APPACCUSERS OU Distinguished Name
-        $SitesGlobalAppAccUserOuDn = 'OU={0},{1}' -f $SitesGlobalAppAccUserOu, $SitesGlobalOuDn
-
-        #endregion DistinguishedNames
-
-
-
-        # Quarantine OU for PCs
-        New-Variable -Name 'ItQuarantinePcOu' -Value $confXML.n.Admin.OUs.ItNewComputersOU.name -Option ReadOnly -Force
-        # Quarantine OU Distinguished Name
-        $ItQuarantinePcOuDn = 'OU={0},{1}' -f $ItQuarantinePcOu, $Variables.AdDn
-
-        # Quarantine OU for Users
-        New-Variable -Name 'ItQuarantineUserOu' -Value $confXML.n.Admin.OUs.ItNewUsersOU.name -Option ReadOnly -Force
-
-        #endregion Declarations
-        ################################################################################
-    }
-    Process {
-        ###############################################################################
-        # Create IT Admin and Sub OUs
-        Write-Verbose -Message 'Create Admin Area and related structure...'
-        $Splat = @{
-            ouName        = $ItAdminOu
-            ouPath        = $Variables.AdDn
-            ouDescription = $confXML.n.Admin.OUs.ItAdminOU.description
-        }
-        New-DelegateAdOU @Splat
-
-        # Remove Inheritance and copy the ACE
-        Set-AdInheritance -LDAPpath $ItAdminOuDn -RemoveInheritance $true -RemovePermissions $true
-        <#
-        # Remove AUTHENTICATED USERS group from OU
-        #
-        # CHECK... This one should not "LIST" but must be on ACL
-        Remove-AuthUser -LDAPPath $ItAdminOuDn
-
-        # Clean Ou
-        Start-AdCleanOU -LDAPPath $ItAdminOuDn  -RemoveUnknownSIDs
-
-        # Remove Pre-Windows 2000 Access group from OU
-        Remove-PreWin2000FromOU -LDAPPath $ItAdminOuDn
-
-        # Remove ACCOUNT OPERATORS 2000 Access group from OU
-        Remove-AccountOperator -LDAPPath $ItAdminOuDn
-
-        # Remove PRINT OPERATORS 2000 Access group from OU
-        Remove-PrintOperator -LDAPPath $ItAdminOuDn
-        #>
-
-        <#
-
-        Computer objects within this ares MUST have read access, otherwise GPO will not apply - TO BE DONE
-
-        Manually change Authenticated Users from "This Object Only" to "This and descendant objects"
-
-        then ACL will look like this:
-
-        Get-AclAccessRule -LDAPpath 'OU=Admin,DC=EguibarIT,DC=local' -SearchBy 'Authenticated Users'
-        VERBOSE:
-                ACE (Access Control Entry)  Filtered By: Authenticated Users
-        VERBOSE: ============================================================
-
-
-        ACENumber              : 1
-        DistinguishedName      : OU=Admin,DC=EguibarIT,DC=local
-        IdentityReference      : NT AUTHORITY\Authenticated Users
-        ActiveDirectoryRights : ReadProperty, GenericExecute
-        AccessControlType      : Allow
-        ObjectType             : GuidNULL
-        InheritanceType        : All
-        InheritedObjectType    : GuidNULL
-        IsInherited            : False
-
-        #>
-
-        ###############################################################################
-        #region Create Sub-OUs for admin
-
-        $Splat = @{
-            ouPath   = $ItAdminOuDn
-            CleanACL = $True
-        }
-        New-DelegateAdOU -ouName $ItAdminAccountsOu -ouDescription $confXML.n.Admin.OUs.ItAdminAccountsOU.description @Splat
-        New-DelegateAdOU -ouName $ItAdminGroupsOU -ouDescription $confXML.n.Admin.OUs.ItAdminGroupsOU.description @Splat
-        New-DelegateAdOU -ouName $ItPrivGroupsOU -ouDescription $confXML.n.Admin.OUs.ItPrivGroupsOU.description @Splat
-        New-DelegateAdOU -ouName $ItPawOu -ouDescription $confXML.n.Admin.OUs.ItPawOU.description @Splat
-        New-DelegateAdOU -ouName $ItRightsOu -ouDescription $confXML.n.Admin.OUs.ItRightsOU.description @Splat
-        New-DelegateAdOU -ouName $ItServiceAccountsOu -ouDescription $confXML.n.Admin.OUs.ItServiceAccountsOU.description @Splat
-        New-DelegateAdOU -ouName $ItHousekeepingOu -ouDescription $confXML.n.Admin.OUs.ItHousekeepingOU.description @Splat
-        New-DelegateAdOU -ouName $ItInfraOu -ouDescription $confXML.n.Admin.OUs.ItInfraOU.description @Splat
-        New-DelegateAdOU -ouName $ItAdminSrvGroupsOU -ouDescription $confXML.n.Admin.OUs.ItAdminSrvGroups.description @Splat
-
-        # Ensure inheritance is enabled for child Admin OUs
-        $Splat = @{
-            RemoveInheritance = $false
-            RemovePermissions = $True
-        }
-        Set-AdInheritance -LDAPpath $ItAdminAccountsOuDn @Splat
-        Set-AdInheritance -LDAPpath $ItAdminGroupsOUDn @Splat
-        Set-AdInheritance -LDAPpath $ItPrivGroupsOUDn @Splat
-        Set-AdInheritance -LDAPpath $ItPawOuDn @Splat
-        Set-AdInheritance -LDAPpath $ItRightsOuDn @Splat
-        Set-AdInheritance -LDAPpath $ItServiceAccountsOuDn @Splat
-        Set-AdInheritance -LDAPpath $ItHousekeepingOuDn @Splat
-        Set-AdInheritance -LDAPpath $ItInfraOuDn @Splat
-        Set-AdInheritance -LDAPpath $ItAdminSrvGroupsOUDn @Splat
-
-        # PAW Sub-OUs
-        $Splat = @{
-            ouPath   = $ItPawOuDn
-            CleanACL = $True
-        }
-        New-DelegateAdOU -ouName $ItPawT0Ou -ouDescription $confXML.n.Admin.OUs.ItPawT0OU.description @Splat
-        New-DelegateAdOU -ouName $ItPawT1Ou -ouDescription $confXML.n.Admin.OUs.ItPawT1OU.description @Splat
-        New-DelegateAdOU -ouName $ItPawT2Ou -ouDescription $confXML.n.Admin.OUs.ItPawT2OU.description @Splat
-        New-DelegateAdOU -ouName $ItPawStagingOu -ouDescription $confXML.n.Admin.OUs.ItPawStagingOU.description @Splat
-
-        # Ensure inheritance is enabled for child Admin OUs
-        $Splat = @{
-            RemoveInheritance = $false
-            RemovePermissions = $True
-        }
-        Set-AdInheritance -LDAPpath $ItPawT0OuDn @Splat
-        Set-AdInheritance -LDAPpath $ItPawT1OuDn @Splat
-        Set-AdInheritance -LDAPpath $ItPawT2OuDn @Splat
-        Set-AdInheritance -LDAPpath $ItPawStagingOuDn @Splat
-
-        # Service Accounts Sub-OUs
-        $Splat = @{
-            ouPath   = $ItServiceAccountsOuDn
-            CleanACL = $True
-        }
-        New-DelegateAdOU -ouName $ItSAT0OU -ouDescription $confXML.n.Admin.OUs.ItSAT0OU.description @Splat
-        New-DelegateAdOU -ouName $ItSAT1OU -ouDescription $confXML.n.Admin.OUs.ItSAT1OU.description @Splat
-        New-DelegateAdOU -ouName $ItSAT2OU -ouDescription $confXML.n.Admin.OUs.ItSAT2OU.description @Splat
-
-        # Ensure inheritance is enabled for child Admin OUs
-        $Splat = @{
-            RemoveInheritance = $false
-            RemovePermissions = $True
-        }
-        Set-AdInheritance -LDAPpath $ItSAT0OuDn @Splat
-        Set-AdInheritance -LDAPpath $ItSAT1OuDn @Splat
-        Set-AdInheritance -LDAPpath $ItSAT2OuDn @Splat
-
-        # Infrastructure Servers Sub-OUs
-        $Splat = @{
-            ouPath   = $ItInfraOuDn
-            CleanACL = $True
-        }
-        New-DelegateAdOU -ouName $ItInfraT0Ou -ouDescription $confXML.n.Admin.OUs.ItInfraT0.description @Splat
-        New-DelegateAdOU -ouName $ItInfraT1Ou -ouDescription $confXML.n.Admin.OUs.ItInfraT1.description @Splat
-        New-DelegateAdOU -ouName $ItInfraT2Ou -ouDescription $confXML.n.Admin.OUs.ItInfraT2.description @Splat
-        New-DelegateAdOU -ouName $ItInfraStagingOu -ouDescription $confXML.n.Admin.OUs.ItInfraStagingOU.description @Splat
-
-        # Ensure inheritance is enabled for child Admin OUs
-        $Splat = @{
-            RemoveInheritance = $false
-            RemovePermissions = $True
-        }
-        Set-AdInheritance -LDAPpath $ItInfraT0OuDn @Splat
-        Set-AdInheritance -LDAPpath $ItInfraT1OuDn @Splat
-        Set-AdInheritance -LDAPpath $ItInfraT2OuDn @Splat
-        Set-AdInheritance -LDAPpath $ItInfraStagingOuDn @Splat
-
-        #endregion
-
-        ###############################################################################
-        #region  Move Built-In Admin user & Groups (Builtin OU groups can't be moved)
-
-        Write-Verbose -Message 'Moving objects...'
-
-        # Move, and if needed, rename the Admin account
-        If ($AdminName -ne $confXML.n.Admin.users.Admin.Name) {
-            Rename-ADObject -Identity $AdminName.DistinguishedName -NewName $confXML.n.Admin.users.Admin.Name
-            Set-ADUser $AdminName -SamAccountName $confXML.n.Admin.users.Admin.Name -DisplayName $confXML.n.Admin.users.Admin.Name
-        }
-
-        # Move the Guest Account
-        Get-ADUser -Identity $GuestNewName | Move-ADObject -TargetPath $ItAdminAccountsOuDn -Server $CurrentDC
-
-        $AdminName | Move-ADObject -TargetPath $ItAdminAccountsOuDn -Server $CurrentDC
-        Get-ADUser -Identity krbtgt | Move-ADObject -TargetPath $ItAdminAccountsOuDn -Server $CurrentDC
-
-        $DomainAdmins | Move-ADObject -TargetPath $ItPrivGroupsOUDn -Server $CurrentDC
-        $EnterpriseAdmins | Move-ADObject -TargetPath $ItPrivGroupsOUDn -Server $CurrentDC
-        Get-ADGroup -Identity 'Schema Admins' | Move-ADObject -TargetPath $ItPrivGroupsOUDn -Server $CurrentDC
-        Get-ADGroup -Identity 'Domain Controllers' | Move-ADObject -TargetPath $ItPrivGroupsOUDn -Server $CurrentDC
-        Get-ADGroup -Identity $GPOCreatorsOwner | Move-ADObject -TargetPath $ItPrivGroupsOUDn -Server $CurrentDC
-        Get-ADGroup -Identity 'Read-only Domain Controllers' | Move-ADObject -TargetPath $ItPrivGroupsOUDn -Server $CurrentDC
-        Get-ADGroup -Identity 'Enterprise Read-only Domain Controllers' | Move-ADObject -TargetPath $ItPrivGroupsOUDn -Server $CurrentDC
-
-        Get-ADGroup -Identity 'DnsUpdateProxy' | Move-ADObject -TargetPath $ItAdminGroupsOuDn -Server $CurrentDC
-        Get-ADGroup -Identity 'Domain Users' | Move-ADObject -TargetPath $ItAdminGroupsOuDn -Server $CurrentDC
-        Get-ADGroup -Identity 'Domain Computers' | Move-ADObject -TargetPath $ItAdminGroupsOuDn -Server $CurrentDC
-        Get-ADGroup -Identity 'Domain Guests' | Move-ADObject -TargetPath $ItAdminGroupsOuDn -Server $CurrentDC
-
-        Get-ADGroup -Identity 'Allowed RODC Password Replication Group' | Move-ADObject -TargetPath $ItRightsOuDn -Server $CurrentDC
-        Get-ADGroup -Identity 'RAS and IAS Servers' | Move-ADObject -TargetPath $ItRightsOuDn -Server $CurrentDC
-        $DnsAdmins | Move-ADObject -TargetPath $ItRightsOuDn -Server $CurrentDC
-        Get-ADGroup -Identity 'Cert Publishers' | Move-ADObject -TargetPath $ItRightsOuDn -Server $CurrentDC
-        Get-ADGroup -Identity 'Denied RODC Password Replication Group' | Move-ADObject -TargetPath $ItRightsOuDn -Server $CurrentDC
-        $ProtectedUsers | Move-ADObject -TargetPath $ItPrivGroupsOUDn -Server $CurrentDC
-        Get-ADGroup -Identity 'Cloneable Domain Controllers' | Move-ADObject -TargetPath $ItPrivGroupsOUDn -Server $CurrentDC
-        Get-ADGroup -Identity 'Access-Denied Assistance Users' | Move-ADObject -TargetPath $ItPrivGroupsOUDn -Server $CurrentDC
-        Get-ADGroup -Filter { SamAccountName -like 'WinRMRemoteWMIUsers*' } | Move-ADObject -TargetPath $ItPrivGroupsOUDn -Server $CurrentDC
-
-
-        # Following groups only exist on Win 2019
-        If ([System.Environment]::OSVersion.Version.Build -ge 17763) {
-            Get-ADGroup -Identity 'Enterprise Key Admins' | Move-ADObject -TargetPath $ItPrivGroupsOUDn -Server $CurrentDC
-            Get-ADGroup -Identity 'Key Admins' | Move-ADObject -TargetPath $ItPrivGroupsOUDn -Server $CurrentDC
-            Get-ADGroup -Identity 'Windows Admin Center CredSSP Administrators' | Move-ADObject -TargetPath $ItPrivGroupsOUDn
-        }
-
-        # Get-ADGroup "Administrators" |                          Move-ADObject -TargetPath $ItRightsOuDn
-        # Get-ADGroup "Account Operators" |                       Move-ADObject -TargetPath $ItRightsOuDn
-        # Get-ADGroup "Backup Operators" |                        Move-ADObject -TargetPath $ItRightsOuDn
-        # Get-ADGroup "Certificate Service DCOM Access" |         Move-ADObject -TargetPath $ItRightsOuDn
-        # Get-ADGroup "Cryptographic Operators" |                 Move-ADObject -TargetPath $ItRightsOuDn
-        # Get-ADGroup "Server Operators" |                        Move-ADObject -TargetPath $ItRightsOuDn
-        # Get-ADGroup "Remote Desktop Users" |                    Move-ADObject -TargetPath $ItRightsOuDn
-        # Get-ADGroup "Distributed COM Users" |                   Move-ADObject -TargetPath $ItRightsOuDn
-        # Get-ADGroup "Event Log Readers" |                       Move-ADObject -TargetPath $ItRightsOuDn
-        # Get-ADGroup "Guests" |                                  Move-ADObject -TargetPath $ItRightsOuDn
-        # Get-ADGroup "IIS_IUSRS" |                               Move-ADObject -TargetPath $ItRightsOuDn
-        # Get-ADGroup "Incoming Forest Trust Builders" |          Move-ADObject -TargetPath $ItRightsOuDn
-        # Get-ADGroup "Network Configuration Operators" |         Move-ADObject -TargetPath $ItRightsOuDn
-        # Get-ADGroup "Performance Log Users" |                   Move-ADObject -TargetPath $ItRightsOuDn
-        # Get-ADGroup "Performance Monitor Users" |               Move-ADObject -TargetPath $ItRightsOuDn
-        # Get-ADGroup "Pre-Windows 2000 Compatible Access" |      Move-ADObject -TargetPath $ItRightsOuDn
-        # Get-ADGroup "Print Operators" |                         Move-ADObject -TargetPath $ItRightsOuDn
-        # Get-ADGroup "Replicator" |                              Move-ADObject -TargetPath $ItRightsOuDn
-        # Get-ADGroup "Terminal Server License Servers" |         Move-ADObject -TargetPath $ItRightsOuDn
-        # Get-ADGroup "Users" |                                   Move-ADObject -TargetPath $ItRightsOuDn
-        # Get-ADGroup "Windows Authorization Access Group" |      Move-ADObject -TargetPath $ItRightsOuDn
-
-        # REFRESH - Get the object after moving it.
-        $AdminName = Get-ADUser -Filter * | Where-Object { $_.SID -like 'S-1-5-21-*-500' }
-        $DomainAdmins = Get-ADGroup -Filter * | Where-Object { $_.SID -like 'S-1-5-21-*-512' }
-        $EnterpriseAdmins = Get-ADGroup -Filter * | Where-Object { $_.SID -like 'S-1-5-21-*-519' }
-        $GPOCreatorsOwner = Get-ADGroup -Filter * | Where-Object { $_.SID -like 'S-1-5-21-*-520' }
-        $DnsAdmins = Get-ADGroup -Identity 'DnsAdmins'
-        $ProtectedUsers = Get-ADGroup -Identity 'Protected Users'
-
-        #endregion
-        ###############################################################################
-
-        ###############################################################################
-        #region Creating Secured Admin accounts
-
-        Write-Verbose -Message 'Creating and securing Admin accounts...'
-
-        #try {
-
-        # Try to get the new Admin
-        $NewAdminExists = Get-ADUser -Filter { SamAccountName -eq $newAdminName } -ErrorAction SilentlyContinue
-
-        # Get picture if exist. Use default if not.
-        If (Test-Path -Path ('{0}\Pic\{1}.jpg' -f $DMscripts, $newAdminName)) {
-            # Read the path and file name of JPG picture
-            $PhotoFile = '{0}\Pic\{1}.jpg' -f $DMscripts, $newAdminName
-            # Get the content of the JPG file
-            #$photo = [byte[]](Get-Content -Path $PhotoFile -AsByteStream -Raw )
-            [byte[]]$photo = [System.IO.File]::ReadAllBytes($PhotoFile)
-        } else {
-            If (Test-Path -Path ('{0}\Pic\Default.jpg' -f $DMscripts)) {
-                # Read the path and file name of JPG picture
-                $PhotoFile = '{0}\Pic\Default.jpg' -f $DMscripts
-                # Get the content of the JPG file
-                #$photo = [byte[]](Get-Content -Path $PhotoFile -Encoding byte) - NOT WORKING since PS 6
-                # Alternative
-                [byte[]]$photo = [System.IO.File]::ReadAllBytes($PhotoFile)
-                #$photo = [byte[]](Get-Content -Path $PhotoFile -AsByteStream -Raw)
-            } else {
-                $photo = $null
-            } #end If-Else
-        } #end If-Else
-
-        # Check if the new Admin account already exist. If not, then create it.
-        If ($NewAdminExists) {
-            #The user was found. Proceed to modify it accordingly.
-            $Splat = @{
-                Enabled              = $true
-                UserPrincipalName    = ('{0}@{1}' -f $newAdminName, $env:USERDNSDOMAIN)
-                SamAccountName       = $newAdminName
-                DisplayName          = $newAdminName
-                Description          = $confXML.n.Admin.users.NEWAdmin.description
-                employeeId           = '0123456'
-                TrustedForDelegation = $false
-                AccountNotDelegated  = $true
-                Company              = $confXML.n.RegisteredOrg
-                Country              = 'MX'
-                Department           = $confXML.n.Admin.users.NEWAdmin.department
-                State                = 'Puebla'
-                EmailAddress         = ('{0}@{1}' -f $newAdminName, $env:USERDNSDOMAIN)
-                Replace              = @{
-                    'employeeType'                  = $confXML.n.NC.AdminAccSufix0
-                    'msNpAllowDialin'               = $false
-                    'msDS-SupportedEncryptionTypes' = '24'
-                }
-            }
-
-            # If photo exist, add it to parameters
-            If ($photo) {
-                # Only if photo exists, add it to splatting
-                $Splat.Replace.Add('thumbnailPhoto', $photo)
-            }
-
-            Set-ADUser -Identity $newAdminName @Splat
-
-        } Else {
-            # User was not Found! create new.
-            $Splat = @{
-                Path                  = $ItAdminAccountsOuDn
-                Name                  = $newAdminName
-                AccountPassword       = (ConvertTo-SecureString -String $confXML.n.DefaultPassword -AsPlainText -Force)
-                ChangePasswordAtLogon = $false
-                Enabled               = $true
-                UserPrincipalName     = ('{0}@{1}' -f $newAdminName, $env:USERDNSDOMAIN)
-                SamAccountName        = $newAdminName
-                DisplayName           = $newAdminName
-                Description           = $confXML.n.Admin.users.NEWAdmin.description
-                employeeId            = $confXML.n.Admin.users.NEWAdmin.employeeId
-                TrustedForDelegation  = $false
-                AccountNotDelegated   = $true
-                Company               = $confXML.n.RegisteredOrg
-                Country               = $confXML.n.Admin.users.NEWAdmin.Country
-                Department            = $confXML.n.Admin.users.NEWAdmin.department
-                State                 = $confXML.n.Admin.users.NEWAdmin.State
-                EmailAddress          = ('{0}@{1}' -f $newAdminName, $env:USERDNSDOMAIN)
-                OtherAttributes       = @{
-                    'employeeType'                  = $confXML.n.NC.AdminAccSufix0
-                    'msNpAllowDialin'               = $false
-                    'msDS-SupportedEncryptionTypes' = '24'
-                }
-            }
-
-            If ($photo) {
-                # Only if photo exists, add it to splatting
-                $Splat.OtherAttributes.Add('thumbnailPhoto', $photo)
-            } #end If
-
-            # Create the new Admin with special values
-            Try {
-                New-ADUser @Splat
-            } Catch {
-                ###Get-CurrentErrorToDisplay -CurrentError $error[0]
-                throw
-            }
-
-            #http://blogs.msdn.com/b/openspecification/archive/2011/05/31/windows-configurations-for-kerberos-supported-encryption-type.aspx
-            # 'msDS-SupportedEncryptionTypes'= Kerberos DES Encryption = 2, Kerberos AES 128 = 8, Kerberos AES 256 = 16
-        } #end else-if new user created
-        #$newAdminName = Get-ADUser -Identity $confXML.n.Admin.users.NEWAdmin.name
-        $NewAdminExists = Get-ADUser -Identity $newAdminName
-
-        # Set the Protect against accidental deletions attribute
-        # Identity ONLY accepts DistinguishedName or GUID -- DN fails I don't know why
-        Set-ADObject -Identity $AdminName.ObjectGUID -ProtectedFromAccidentalDeletion $true
-        Set-ADObject -Identity $NewAdminExists.ObjectGUID -ProtectedFromAccidentalDeletion $true
-
-        # Make it member of administrative groups
-        Add-AdGroupNesting -Identity $DomainAdmins -Members $NewAdminExists
-        Add-AdGroupNesting -Identity $EnterpriseAdmins -Members $NewAdminExists
-        Add-AdGroupNesting -Identity $GPOCreatorsOwner -Members $NewAdminExists
-
-        # TODO: Error (Get-ADGroupMember): "The operation failed because of a bad parameter."
-        <#
-        Add-AdGroupNesting: C:\Program Files\WindowsPowerShell\Modules\EguibarIT\Public\New-CentralItOU.ps1:910:9
-        Line |
-        910 |          Add-AdGroupNesting -Identity $DeniedRODC -Members $NewAdminEx …
-            |          ~~~~~~~~~~~~~~~~~~~~~~~~~~~~~~~~~~~~~~~~~~~~~~~~~~~~~~~~~~~~~
-            | Failed to retrieve members of the group "". The operation failed because of a bad parameter.
-        Add-AdGroupNesting: C:\Program Files\WindowsPowerShell\Modules\EguibarIT\Public\New-CentralItOU.ps1:910:9
-        Line |
-        910 |          Add-AdGroupNesting -Identity $DeniedRODC -Members $NewAdminEx …
-            |          ~~~~~~~~~~~~~~~~~~~~~~~~~~~~~~~~~~~~~~~~~~~~~~~~~~~~~~~~~~~~~
-            | Failed to retrieve members of the group "". The operation failed because of a bad parameter.
-
-        PS>TerminatingError(Get-ADGroupMember): "The operation failed because of a bad parameter."
-        >> TerminatingError(Get-ADGroupMember): "The operation failed because of a bad parameter."
-        >> TerminatingError(Get-ADGroupMember): "The operation failed because of a bad parameter."
-        >> TerminatingError(Get-ADGroupMember): "The operation failed because of a bad parameter."
-        The operation failed because of a bad parameter.
-        Get-ADGroupMember: C:\Program Files\WindowsPowerShell\Modules\EguibarIT\Public\Add-AdGroupNesting.ps1:68:31
-        Line |
-        68 |  … ntMembers = Get-ADGroupMember -Identity $Identity -Recursive -ErrorAc …
-            |                ~~~~~~~~~~~~~~~~~~~~~~~~~~~~~~~~~~~~~~~~~~~~~~~~~~~~~~~~~
-            | The operation failed because of a bad parameter.
-        #>
-        Add-AdGroupNesting -Identity $DeniedRODC -Members $NewAdminExists
-
-        # http://blogs.msdn.com/b/muaddib/archive/2013/12/30/how-to-modify-security-inheritance-on-active-directory-objects.aspx
-
-        ####
-        # Remove Everyone group from Admin-User & Administrator
-        Remove-Everyone -LDAPpath $NewAdminExists.DistinguishedName
-        Remove-Everyone -LDAPpath $AdminName.DistinguishedName
-
-        ####
-        # Remove AUTHENTICATED USERS group from Admin-User & Administrator
-        #Remove-AuthUser -LDAPPath $NewAdminExists.DistinguishedName
-        #Remove-AuthUser -LDAPPath ('CN={0},{1}' -f $AdminName, $ItAdminAccountsOuDn)
-
-        ####
-        # Remove Pre-Windows 2000 Compatible Access group from Admin-User & Administrator
-        Remove-PreWin2000 -LDAPpath $NewAdminExists.DistinguishedName
-        Remove-PreWin2000 -LDAPpath $AdminName.DistinguishedName
-
-        ###
-        # Configure TheGood account
-        $params = @{
-            'employeeType'                  = $confXML.n.NC.AdminAccSufix0
-            'msNpAllowDialin'               = $false
-            'msDS-SupportedEncryptionTypes' = 24
-        }
-
-        If ($photo) {
-            # Only if photo exists, add it to splatting
-            $params.Add('thumbnailPhoto', $photo)
-        }
-
-        $Splat = @{
-            Identity             = $AdminName
-            TrustedForDelegation = $false
-            AccountNotDelegated  = $true
-            Add                  = $params
-            Server               = $CurrentDC
-        }
-        Set-ADUser @Splat
-
-        Write-Verbose -Message 'Admin accounts created and secured.'
-
-        #endregion Creating Secured Admin accounts
-        ###############################################################################
-
-        ###############################################################################
-        #region Create Admin groups
-
-        # Iterate through all Admin-LocalGroups child nodes
-        Foreach ($Node in $confXML.n.Admin.LG.ChildNodes) {
-            Write-Verbose -Message ('Create group {0}' -f ('{0}{1}{2}' -f $NC['sl'], $NC['Delim'], $Node.LocalName))
-            $Splat = @{
-                Name                          = '{0}{1}{2}' -f $NC['sl'], $NC['Delim'], $Node.Name
-                GroupCategory                 = 'Security'
-                GroupScope                    = 'DomainLocal'
-                DisplayName                   = $Node.DisplayName
-                Path                          = $ItRightsOuDn
-                Description                   = $Node.Description
-                ProtectFromAccidentalDeletion = $True
-                RemoveAccountOperators        = $True
-                RemoveEveryone                = $True
-                RemovePreWin2000              = $True
-            }
-            $createdGroup = New-AdDelegatedGroup @Splat
-
-            $varparam = @{
-                Name  = "$('SL{0}{1}' -f  $NC['Delim'], $Node.LocalName)"
-                Value = $createdGroup
-                Force = $true
-            }
-            New-Variable @varparam
-
-            #Clear variable for next use
-            $createdGroup = $null
-        } # End ForEach
-
-        # Iterate through all Admin-GlobalGroups child nodes
-        Foreach ($Node in $confXML.n.Admin.GG.ChildNodes) {
-            Write-Verbose -Message ('Create group {0}' -f ('{0}{1}{2}' -f $NC['sg'], $NC['Delim'], $Node.localname))
-            $Splat = @{
-                Name                          = '{0}{1}{2}' -f $NC['sg'], $NC['Delim'], $Node.Name
-                GroupCategory                 = 'Security'
-                GroupScope                    = 'Global'
-                DisplayName                   = $Node.DisplayName
-                Path                          = $ItAdminGroupsOuDn
-                Description                   = $Node.Description
-                ProtectFromAccidentalDeletion = $True
-                RemoveAccountOperators        = $True
-                RemoveEveryone                = $True
-                RemovePreWin2000              = $True
-            }
-            $createdGroup = New-AdDelegatedGroup @Splat
-
-            $varparam = @{
-                Name  = "$('SG{0}{1}' -f $NC['Delim'], $Node.LocalName)"
-                Value = $createdGroup
-                Force = $true
-            }
-            New-Variable @varparam
-
-
-            #Clear variable for next use
-            $createdGroup = $null
-        } # End ForEach
-
-
-        # Create Servers Area / Tier1 Domain Local & Global Groups
-        $Splat = @{
-            Name                          = '{0}{1}{2}' -f $NC['sg'], $NC['Delim'], $confXML.n.Servers.GG.Operations.Name
-            GroupCategory                 = 'Security'
-            GroupScope                    = 'Global'
-            DisplayName                   = $confXML.n.Servers.GG.Operations.DisplayName
-            Path                          = $ItAdminGroupsOuDn
-            Description                   = $confXML.n.Servers.GG.Operations.Description
-            ProtectFromAccidentalDeletion = $True
-            RemoveAccountOperators        = $True
-            RemoveEveryone                = $True
-            RemovePreWin2000              = $True
-        }
-        $createdGroup = New-AdDelegatedGroup @Splat
-        New-Variable -Name "$('SG{0}{1}' -f $NC['Delim'], $confXML.n.Servers.GG.Operations.LocalName)" -Value $createdGroup -Force
-        $createdGroup = $null
-
-        $Splat = @{
-            Name                          = '{0}{1}{2}' -f $NC['sg'], $NC['Delim'], $confXML.n.Servers.GG.ServerAdmins.Name
-            GroupCategory                 = 'Security'
-            GroupScope                    = 'Global'
-            DisplayName                   = $confXML.n.Servers.GG.ServerAdmins.DisplayName
-            Path                          = $ItAdminGroupsOuDn
-            Description                   = $confXML.n.Servers.GG.ServerAdmins.Description
-            ProtectFromAccidentalDeletion = $True
-            RemoveAccountOperators        = $True
-            RemoveEveryone                = $True
-            RemovePreWin2000              = $True
-        }
-        $createdGroup = New-AdDelegatedGroup @Splat
-        New-Variable -Name "$('SG{0}{1}' -f $NC['Delim'], $confXML.n.Servers.GG.ServerAdmins.LocalName)" -Value $createdGroup -Force
-        $createdGroup = $null
-
-        $Splat = @{
-            Name                          = '{0}{1}{2}' -f $NC['sl'], $NC['Delim'], $confXML.n.Servers.LG.SvrOpsRight.Name
-            GroupCategory                 = 'Security'
-            GroupScope                    = 'DomainLocal'
-            DisplayName                   = $confXML.n.Servers.LG.SvrOpsRight.DisplayName
-            Path                          = $ItRightsOuDn
-            Description                   = $confXML.n.Servers.LG.SvrOpsRight.Description
-            ProtectFromAccidentalDeletion = $True
-            RemoveAccountOperators        = $True
-            RemoveEveryone                = $True
-            RemovePreWin2000              = $True
-        }
-        $createdGroup = New-AdDelegatedGroup @Splat
-        New-Variable -Name "$('SL{0}{1}' -f  $NC['Delim'], $confXML.n.Servers.LG.SvrOpsRight.LocalName)" -Value $createdGroup -Force
-        $createdGroup = $null
-
-        $Splat = @{
-            Name                          = '{0}{1}{2}' -f $NC['sl'], $NC['Delim'], $confXML.n.Servers.LG.SvrAdmRight.Name
-            GroupCategory                 = 'Security'
-            GroupScope                    = 'DomainLocal'
-            DisplayName                   = $confXML.n.Servers.LG.SvrAdmRight.DisplayName
-            Path                          = $ItRightsOuDn
-            Description                   = $confXML.n.Servers.LG.SvrAdmRight.Description
-            ProtectFromAccidentalDeletion = $True
-            RemoveAccountOperators        = $True
-            RemoveEveryone                = $True
-            RemovePreWin2000              = $True
-        }
-        $createdGroup = New-AdDelegatedGroup @Splat
-        New-Variable -Name "$('SL{0}{1}' -f  $NC['Delim'], $confXML.n.Servers.LG.SvrAdmRight.LocalName)" -Value $createdGroup -Force
-        $createdGroup = $null
-
-
-
-        # Get all Privileged groups into an array $AllGroups
-        If ($null -ne $SG_InfraAdmins) {
-            [Void]$AllGroups.Add($SG_InfraAdmins)
-        }
-        If ($null -ne $SG_AdAdmins) {
-            [Void]$AllGroups.Add($SG_AdAdmins)
-        }
-        If ($null -ne $SG_Tier0ServiceAccount) {
-            [Void]$AllGroups.Add($SG_Tier0ServiceAccount)
-        }
-        If ($null -ne $SG_Tier1ServiceAccount) {
-            [Void]$AllGroups.Add($SG_Tier1ServiceAccount)
-        }
-        If ($null -ne $SG_Tier2ServiceAccount) {
-            [Void]$AllGroups.Add($SG_Tier2ServiceAccount)
-        }
-        If ($null -ne $SG_GpoAdmins) {
-            [Void]$AllGroups.Add($SG_GpoAdmins)
-        }
-        If ($null -ne $SG_Tier0Admins) {
-            [Void]$AllGroups.Add($SG_Tier0Admins)
-        }
-        If ($null -ne $SG_Tier1Admins) {
-            [Void]$AllGroups.Add($SG_Tier1Admins)
-        }
-        If ($null -ne $SG_Tier2Admins) {
-            [Void]$AllGroups.Add($SG_Tier2Admins)
-        }
-        If ($null -ne $SG_AllSiteAdmins) {
-            [Void]$AllGroups.Add($SG_AllSiteAdmins)
-        }
-        If ($null -ne $SG_AllGALAdmins) {
-            [Void]$AllGroups.Add($SG_AllGALAdmins)
-        }
-
-        # Move the groups to PG OU
-        foreach ($item in $AllGroups) {
-            # AD Object operations ONLY supports DN and GUID as identity
-
-            # Remove the ProtectedFromAccidentalDeletion, otherwise throws error when moving
-            Set-ADObject -Identity $item.ObjectGUID -ProtectedFromAccidentalDeletion $false
-
-            # Move objects to PG OU
-            Move-ADObject -TargetPath $ItPrivGroupsOUDn -Identity $item.ObjectGUID
-
-            # Set back again the ProtectedFromAccidentalDeletion flag.
-            #The group has to be fetch again because of the previous move
-            Set-ADObject -Identity $item.ObjectGUID -ProtectedFromAccidentalDeletion $true
-
-            #refresh the variable because DistinguishedName changed
-            Set-Variable -Name $item.SamAccountName -Value (Get-ADGroup -Identity $item.SID) -Force
-        }
-
-        #endregion
-        ###############################################################################
-
-        ###############################################################################
-        #region Create Group Managed Service Account
-
-        # Get the current OS build
-        # Create the KDS Root Key (only once per domain).  This is used by the KDS service
-        # on DCs (along with other information) to generate passwords
-        # http://blogs.technet.com/b/askpfeplat/archive/2012/12/17/windows-server-2012-group-managed-service-accounts.aspx
-        # If working in a test environment with a minimal number of DCs and the ability to guarantee immediate replication, please use:
-        Add-KdsRootKey -EffectiveTime ((Get-Date).addhours(-10))
-
-
-
-        # Check if ServiceAccount exists
-        $gMSASamAccountName = '{0}$' -f $confXML.n.Admin.gMSA.AdTaskScheduler.Name
-        $ExistSA = Get-ADServiceAccount -Filter { SamAccountName -like $gMSASamAccountName }
-
-        If (-not $ExistSA) {
-            Write-Verbose -Message ('Creating {0} Service Account {0}.' -f $confXML.n.Admin.gMSA.AdTaskScheduler.Name)
-            If ([System.Environment]::OSVersion.Version.Build -ge 9200) {
-
-                $Splat = @{
-                    Name                   = $confXML.n.Admin.gMSA.AdTaskScheduler.Name
-                    SamAccountName         = $confXML.n.Admin.gMSA.AdTaskScheduler.Name
-                    DNSHostName            = ('{0}.{1}' -f $confXML.n.Admin.gMSA.AdTaskScheduler.Name, $env:USERDNSDOMAIN)
-                    AccountNotDelegated    = $true
-                    Description            = $confXML.n.Admin.gMSA.AdTaskScheduler.Description
-                    DisplayName            = $confXML.n.Admin.gMSA.AdTaskScheduler.DisplayName
-                    KerberosEncryptionType = 'AES128,AES256'
-                    Path                   = 'OU={0},{1}' -f $confXML.n.Admin.OUs.ItSAT0OU.name, $ItServiceAccountsOuDn
-                    enabled                = $True
-                    TrustedForDelegation   = $false
-                    ServicePrincipalName   = ('HOST/{0}.{1}' -f $confXML.n.Admin.gMSA.AdTaskScheduler.Name, $env:USERDNSDOMAIN)
-                    ErrorAction            = 'SilentlyContinue'
-                }
-
-                $ReplaceValues = @{
-                    'company'           = $confXML.n.RegisteredOrg
-                    'department'        = $confXML.n.Admin.gMSA.AdTaskScheduler.Department
-                    'employeeID'        = 'T0'
-                    'employeeType'      = 'ServiceAccount'
-                    'info'              = $confXML.n.Admin.gMSA.AdTaskScheduler.Description
-                    'title'             = $confXML.n.Admin.gMSA.AdTaskScheduler.DisplayName
-                    'userPrincipalName' = '{0}@{1}' -f $confXML.n.Admin.gMSA.AdTaskScheduler.Name, $env:USERDNSDOMAIN
-                }
-                If (($null -or '') -ne $confXML.n.Admin.gMSA.AdTaskScheduler.c) {
-                    $ReplaceValues.Add('c', $confXML.n.Admin.gMSA.AdTaskScheduler.c)
-                }
-                If (($null -or '') -ne $confXML.n.Admin.gMSA.AdTaskScheduler.Co) {
-                    $ReplaceValues.Add('Co', $confXML.n.Admin.gMSA.AdTaskScheduler.co)
-                }
-                If (($null -or '') -ne $confXML.n.Admin.gMSA.AdTaskScheduler.l) {
-                    $ReplaceValues.Add('l', $confXML.n.Admin.gMSA.AdTaskScheduler.l)
-                }
-
-                $ReplaceParams = @{
-                    Replace     = $ReplaceValues
-                    ErrorAction = 'SilentlyContinue'
-                }
-
-                try {
-                    New-ADServiceAccount @Splat | Set-ADServiceAccount @ReplaceParams
-                } catch {
-                    ###Get-CurrentErrorToDisplay -CurrentError $error[0]
-                    throw
-                } #end Try-Catch
-            } else {
-                $Splat = @{
-                    name        = $confXML.n.Admin.gMSA.AdTaskScheduler.Name
-                    Description = $confXML.n.Admin.gMSA.AdTaskScheduler.Description
-                    Path        = 'OU={0},{1}' -f $confXML.n.Admin.OUs.ItSAT0OU.name, $ItServiceAccountsOuDn
-                    enabled     = $True
-                    ErrorAction = 'SilentlyContinue'
-                }
-
-                New-ADServiceAccount @Splat
-            } #end If-Else
-        } else {
-            Write-Warning -Message ('Service Account {0} already exists.' -f $confXML.n.Admin.gMSA.AdTaskScheduler.Name)
-        }# End If-Else
-
-        #endregion
-        ###############################################################################
-
-        ###############################################################################
-        #region Create a New Fine Grained Password Policy for Admins Accounts
-
-        $PSOexists = $null
-
-        [String]$PsoName = $confXML.n.Admin.PSOs.ItAdminsPSO.Name
-
-        $PSOexists = Get-ADFineGrainedPasswordPolicy -Filter { name -eq $PsoName }
-
-        if (-not($PSOexists)) {
-            Write-Verbose -Message ('Creating {0} PSO.' -f $PsoName)
-            $Splat = @{
-                Name                        = $confXML.n.Admin.PSOs.ItAdminsPSO.Name
-                Precedence                  = $confXML.n.Admin.PSOs.ItAdminsPSO.Precedence
-                ComplexityEnabled           = [System.Boolean]$confXML.n.Admin.PSOs.ItAdminsPSO.ComplexityEnabled
-                Description                 = $confXML.n.Admin.PSOs.ItAdminsPSO.Description
-                DisplayName                 = $confXML.n.Admin.PSOs.ItAdminsPSO.DisplayName
-                LockoutDuration             = $confXML.n.Admin.PSOs.ItAdminsPSO.LockoutDuration
-                LockoutObservationWindow    = $confXML.n.Admin.PSOs.ItAdminsPSO.LockoutObservationWindow
-                LockoutThreshold            = $confXML.n.Admin.PSOs.ItAdminsPSO.LockoutThreshold
-                MaxPasswordAge              = $confXML.n.Admin.PSOs.ItAdminsPSO.MaxPasswordAge
-                MinPasswordAge              = $confXML.n.Admin.PSOs.ItAdminsPSO.MinPasswordAge
-                MinPasswordLength           = $confXML.n.Admin.PSOs.ItAdminsPSO.MinPasswordLength
-                PasswordHistoryCount        = $confXML.n.Admin.PSOs.ItAdminsPSO.PasswordHistoryCount
-                ReversibleEncryptionEnabled = [System.Boolean]$confXML.n.Admin.PSOs.ItAdminsPSO.ReversibleEncryptionEnabled
-                Passthru                    = $true
-            }
-
-            $PSOexists = New-ADFineGrainedPasswordPolicy @Splat
-            If ( -not $PSOexists ) {
-                $PSOexists = Get-ADFineGrainedPasswordPolicy -Filter { name -eq $PsoName }
-            }
-
-        } # End If PSO exists
-
-
-        Write-Verbose -Message ('Apply the {0} PSO to the corresponding accounts and groups.' -f $PsoName)
-        Start-Sleep -Seconds 5
-        # Apply the PSO to the corresponding accounts and groups
-        $ArrayList.Clear()
-        [void]$ArrayList.Add($DomainAdmins)
-        [void]$ArrayList.Add($EnterpriseAdmins)
-        if ($null -ne $AdminName) {
-            [void]$ArrayList.Add($AdminName)
-        }
-        if ($null -ne $NewAdminExists) {
-            [void]$ArrayList.Add($NewAdminExists)
-        }
-        if ($null -ne $SG_InfraAdmins) {
-            [void]$ArrayList.Add($SG_InfraAdmins)
-        }
-        if ($null -ne $SG_AdAdmins) {
-            [void]$ArrayList.Add($SG_AdAdmins)
-        }
-        if ($null -ne $SG_GpoAdmins) {
-            [void]$ArrayList.Add($SG_GpoAdmins)
-        }
-        if ($null -ne $SG_Tier0Admins) {
-            [void]$ArrayList.Add($SG_Tier0Admins)
-        }
-        if ($null -ne $SG_Tier1Admins) {
-            [void]$ArrayList.Add($SG_Tier1Admins)
-        }
-        if ($null -ne $SG_Tier2Admins) {
-            [void]$ArrayList.Add($SG_Tier2Admins)
-        }
-        if ($null -ne $SG_Operations) {
-            [void]$ArrayList.Add($SG_Operations)
-        }
-        if ($null -ne $SG_ServerAdmins) {
-            [void]$ArrayList.Add($SG_ServerAdmins)
-        }
-        if ($null -ne $SG_AllSiteAdmins) {
-            [void]$ArrayList.Add($SG_AllSiteAdmins)
-        }
-        if ($null -ne $SG_AllGALAdmins) {
-            [void]$ArrayList.Add($SG_AllGALAdmins)
-        }
-        if ($null -ne $SG_GlobalUserAdmins) {
-            [void]$ArrayList.Add($SG_GlobalUserAdmins)
-        }
-        if ($null -ne $SG_GlobalPcAdmins) {
-            [void]$ArrayList.Add($SG_GlobalPcAdmins)
-        }
-        if ($null -ne $SG_GlobalGroupAdmins) {
-            [void]$ArrayList.Add($SG_GlobalGroupAdmins)
-        }
-        if ($null -ne $SG_ServiceDesk) {
-            [void]$ArrayList.Add($SG_ServiceDesk)
-        }
-        if ($null -ne $SL_InfraRight) {
-            [void]$ArrayList.Add($SL_InfraRight)
-        }
-        if ($null -ne $SL_AdRight) {
-            [void]$ArrayList.Add($SL_AdRight)
-        }
-        if ($null -ne $SL_UM) {
-            [void]$ArrayList.Add($SL_UM)
-        }
-        if ($null -ne $SL_GM) {
-            [void]$ArrayList.Add($SL_GM)
-        }
-        if ($null -ne $SL_PUM) {
-            [void]$ArrayList.Add($SL_PUM)
-        }
-        if ($null -ne $SL_PGM) {
-            [void]$ArrayList.Add($SL_PGM)
-        }
-        if ($null -ne $SL_GpoAdminRight) {
-            [void]$ArrayList.Add($SL_GpoAdminRight)
-        }
-        if ($null -ne $SL_DnsAdminRight) {
-            [void]$ArrayList.Add($SL_DnsAdminRight)
-        }
-        if ($null -ne $SL_DirReplRight) {
-            [void]$ArrayList.Add($SL_DirReplRight)
-        }
-        if ($null -ne $SL_PromoteDcRight) {
-            [void]$ArrayList.Add($SL_PromoteDcRight)
-        }
-        if ($null -ne $SL_TransferFSMOright) {
-            [void]$ArrayList.Add($SL_TransferFSMOright)
-        }
-        if ($null -ne $SL_DcManagement) {
-            [void]$ArrayList.Add($SL_DcManagement)
-        }
-        if ($null -ne $SL_PISM) {
-            [void]$ArrayList.Add($SL_PISM)
-        }
-        if ($null -ne $SL_PAWM) {
-            [void]$ArrayList.Add($SL_PAWM)
-        }
-        if ($null -ne $SL_PSAM) {
-            [void]$ArrayList.Add($SL_PSAM)
-        }
-        if ($null -ne $SL_SvrAdmRight) {
-            [void]$ArrayList.Add($SL_SvrAdmRight)
-        }
-        if ($null -ne $SL_SvrOpsRight) {
-            [void]$ArrayList.Add($SL_SvrOpsRight)
-        }
-        if ($null -ne $SL_GlobalGroupRight) {
-            [void]$ArrayList.Add($SL_GlobalGroupRight)
-        }
-        if ($null -ne $SL_GlobalAppAccUserRight) {
-            [void]$ArrayList.Add($SL_GlobalAppAccUserRight)
-        }
-
-<<<<<<< HEAD
-        # Adding all Groups
-=======
-        # TODO: Fix error on when adding members
->>>>>>> d6d3fc34
-        Add-ADFineGrainedPasswordPolicySubject -Identity $PSOexists -Subjects $ArrayList
-
-
-
-        $ArrayList.Clear()
-        if ($null -ne $AdminName) {
-            [void]$ArrayList.Add($AdminName)
-        }
-        if ($null -ne $NewAdminExists) {
-            [void]$ArrayList.Add($NewAdminExists)
-        }
-
-        # Adding Users.
-        Add-ADFineGrainedPasswordPolicySubject -Identity $PSOexists -Subjects $ArrayList
-
-        #endregion
-        ###############################################################################
-
-        ###############################################################################
-        #region Create a New Fine Grained Password Policy for Service Accounts
-
-        $PSOexists = $null
-
-
-        [String]$PsoName = $confXML.n.Admin.PSOs.ServiceAccountsPSO.Name
-
-        $PSOexists = Get-ADFineGrainedPasswordPolicy -Filter { name -eq $PsoName }
-
-        if (-not($PSOexists)) {
-            Write-Verbose -Message ('Creating {0} PSO.' -f $PsoName)
-            $Splat = @{
-                Name                        = $confXML.n.Admin.PSOs.ServiceAccountsPSO.Name
-                Precedence                  = $confXML.n.Admin.PSOs.ServiceAccountsPSO.Precedence
-                ComplexityEnabled           = [System.Boolean]$confXML.n.Admin.PSOs.ServiceAccountsPSO.ComplexityEnabled
-                Description                 = $confXML.n.Admin.PSOs.ServiceAccountsPSO.Description
-                DisplayName                 = $confXML.n.Admin.PSOs.ServiceAccountsPSO.DisplayName
-                LockoutDuration             = $confXML.n.Admin.PSOs.ServiceAccountsPSO.LockoutDuration
-                LockoutObservationWindow    = $confXML.n.Admin.PSOs.ServiceAccountsPSO.LockoutObservationWindow
-                LockoutThreshold            = $confXML.n.Admin.PSOs.ServiceAccountsPSO.LockoutThreshold
-                MaxPasswordAge              = $confXML.n.Admin.PSOs.ServiceAccountsPSO.MaxPasswordAge
-                MinPasswordAge              = $confXML.n.Admin.PSOs.ServiceAccountsPSO.MinPasswordAge
-                MinPasswordLength           = $confXML.n.Admin.PSOs.ServiceAccountsPSO.MinPasswordLength
-                PasswordHistoryCount        = $confXML.n.Admin.PSOs.ServiceAccountsPSO.PasswordHistoryCount
-                ReversibleEncryptionEnabled = [System.Boolean]$confXML.n.Admin.PSOs.ServiceAccountsPSO.ReversibleEncryptionEnabled
-                Passthru                    = $true
-            }
-            $PSOexists = New-ADFineGrainedPasswordPolicy @Splat
-            If (-not $PSOexists) {
-                $PSOexists = Get-ADFineGrainedPasswordPolicy -Filter { cn -eq $PsoName }
-            }
-
-            #$PSOexists = Get-ADFineGrainedPasswordPolicy -Identity $PsoName
-        }
-
-        Write-Verbose -Message ('Apply the {0} PSO to the corresponding accounts and groups.' -f $PsoName)
-        Start-Sleep -Seconds 5
-        # Apply the PSO to all Tier Service Accounts
-        $ArrayList.Clear()
-        if ($null -ne $SG_Tier0ServiceAccount) {
-            [void]$ArrayList.Add($SG_Tier0ServiceAccount)
-        }
-        if ($null -ne $SG_Tier1ServiceAccount) {
-            [void]$ArrayList.Add($SG_Tier1ServiceAccount)
-        }
-        if ($null -ne $SG_Tier2ServiceAccount) {
-            [void]$ArrayList.Add($SG_Tier2ServiceAccount)
-        }
-
-        Add-ADFineGrainedPasswordPolicySubject -Identity $PSOexists -Subjects $ArrayList
-
-        #endregion
-        ###############################################################################
-
-        ###############################################################################
-        #region Nest Groups - Security for RODC
-        # Avoid having privileged or semi-privileged groups copy to RODC
-
-        Write-Verbose -Message 'Nesting groups...'
-
-        $ArrayList.Clear()
-
-        [void]$ArrayList.Add($DomainAdmins)
-        [void]$ArrayList.Add($EnterpriseAdmins)
-
-        if ($null -ne $AdminName) {
-            [void]$ArrayList.Add($AdminName)
-        }
-        if ($null -ne $NewAdminExists) {
-            [void]$ArrayList.Add($NewAdminExists)
-        }
-        if ($null -ne $SG_InfraAdmins) {
-            [void]$ArrayList.Add($SG_InfraAdmins)
-        }
-        if ($null -ne $SG_AdAdmins) {
-            [void]$ArrayList.Add($SG_AdAdmins)
-        }
-        if ($null -ne $SG_GpoAdmins) {
-            [void]$ArrayList.Add($SG_GpoAdmins)
-        }
-        if ($null -ne $SG_Tier0Admins) {
-            [void]$ArrayList.Add($SG_Tier0Admins)
-        }
-        if ($null -ne $SG_Tier1Admins) {
-            [void]$ArrayList.Add($SG_Tier1Admins)
-        }
-        if ($null -ne $SG_Tier2Admins) {
-            [void]$ArrayList.Add($SG_Tier2Admins)
-        }
-        if ($null -ne $SG_Tier0ServiceAccount) {
-            [void]$ArrayList.Add($SG_Tier0ServiceAccount)
-        }
-        if ($null -ne $SG_Tier1ServiceAccount) {
-            [void]$ArrayList.Add($SG_Tier1ServiceAccount)
-        }
-        if ($null -ne $SG_Tier2ServiceAccount) {
-            [void]$ArrayList.Add($SG_Tier2ServiceAccount)
-        }
-        if ($null -ne $SG_Operations) {
-            [void]$ArrayList.Add($SG_Operations)
-        }
-        if ($null -ne $SG_ServerAdmins) {
-            [void]$ArrayList.Add($SG_ServerAdmins)
-        }
-        if ($null -ne $SG_AllSiteAdmins) {
-            [void]$ArrayList.Add($SG_AllSiteAdmins)
-        }
-        if ($null -ne $SG_AllGALAdmins) {
-            [void]$ArrayList.Add($SG_AllGALAdmins)
-        }
-        if ($null -ne $SG_GlobalUserAdmins) {
-            [void]$ArrayList.Add($SG_GlobalUserAdmins)
-        }
-        if ($null -ne $SG_GlobalPcAdmins) {
-            [void]$ArrayList.Add($SG_GlobalPcAdmins)
-        }
-        if ($null -ne $SG_GlobalGroupAdmins) {
-            [void]$ArrayList.Add($SG_GlobalGroupAdmins)
-        }
-        if ($null -ne $SG_ServiceDesk) {
-            [void]$ArrayList.Add($SG_ServiceDesk)
-        }
-        if ($null -ne $SL_InfraRight) {
-            [void]$ArrayList.Add($SL_InfraRight)
-        }
-        if ($null -ne $SL_AdRight) {
-            [void]$ArrayList.Add($SL_AdRight)
-        }
-        if ($null -ne $SL_UM) {
-            [void]$ArrayList.Add($SL_UM)
-        }
-        if ($null -ne $SL_GM) {
-            [void]$ArrayList.Add($SL_GM)
-        }
-        if ($null -ne $SL_PUM) {
-            [void]$ArrayList.Add($SL_PUM)
-        }
-        if ($null -ne $SL_PGM) {
-            [void]$ArrayList.Add($SL_PGM)
-        }
-        if ($null -ne $SL_GpoAdminRight) {
-            [void]$ArrayList.Add($SL_GpoAdminRight)
-        }
-        if ($null -ne $SL_DnsAdminRight) {
-            [void]$ArrayList.Add($SL_DnsAdminRight)
-        }
-        if ($null -ne $SL_DirReplRight) {
-            [void]$ArrayList.Add($SL_DirReplRight)
-        }
-        if ($null -ne $SL_PromoteDcRight) {
-            [void]$ArrayList.Add($SL_PromoteDcRight)
-        }
-        if ($null -ne $SL_TransferFSMOright) {
-            [void]$ArrayList.Add($SL_TransferFSMOright)
-        }
-        if ($null -ne $SL_DcManagement) {
-            [void]$ArrayList.Add($SL_DcManagement)
-        }
-        if ($null -ne $SL_PISM) {
-            [void]$ArrayList.Add($SL_PISM)
-        }
-        if ($null -ne $SL_PAWM) {
-            [void]$ArrayList.Add($SL_PAWM)
-        }
-        if ($null -ne $SL_PSAM) {
-            [void]$ArrayList.Add($SL_PSAM)
-        }
-        if ($null -ne $SL_SvrAdmRight) {
-            [void]$ArrayList.Add($SL_SvrAdmRight)
-        }
-        if ($null -ne $SL_SvrOpsRight) {
-            [void]$ArrayList.Add($SL_SvrOpsRight)
-        }
-        if ($null -ne $SL_GlobalGroupRight) {
-            [void]$ArrayList.Add($SL_GlobalGroupRight)
-        }
-        if ($null -ne $SL_GlobalAppAccUserRight) {
-            [void]$ArrayList.Add($SL_GlobalAppAccUserRight)
-        }
-        Add-AdGroupNesting -Identity $DeniedRODC -Members $ArrayList
-
-        #endregion
-        ###############################################################################
-
-        ###############################################################################
-        #region Enabling Management Accounts to Modify the Membership of Protected Groups
-
-        # Enable PUM to manage Privileged Accounts (Reset PWD, enable/disable Administrator built-in account)
-        Set-AdAclMngPrivilegedAccount -Group $SL_PUM
-
-        # Enable PGM to manage Privileged Groups (Administrators, Domain Admins...)
-        Set-AdAclMngPrivilegedGroup -Group $SL_PGM
-
-        #endregion
-        ###############################################################################
-
-        ###############################################################################
-        #region Nest Groups - Delegate Rights through Builtin groups
-        # https://docs.microsoft.com/en-us/windows/security/identity-protection/access-control/active-directory-security-groups
-        # http://blogs.technet.com/b/lrobins/archive/2011/06/23/quot-admin-free-quot-active-directory-and-windows-part-1-understanding-privileged-groups-in-ad.aspx
-        # http://blogs.msmvps.com/acefekay/2012/01/06/using-group-nesting-strategy-ad-best-practices-for-group-strategy/
-
-
-        Add-AdGroupNesting -Identity $CryptoOperators -Members $SG_AdAdmins
-
-        Add-AdGroupNesting -Identity $DnsAdmins -Members $SG_AdAdmins, $SG_Tier0Admins
-
-        Add-AdGroupNesting -Identity $EvtLogReaders -Members $SG_AdAdmins, $SG_Operations
-
-        Add-AdGroupNesting -Identity 'Network Configuration Operators' -Members $SG_AdAdmins, $SG_Tier0Admins
-
-        Add-AdGroupNesting -Identity $PerfLogUsers -Members $SG_AdAdmins, $SG_Operations, $SG_Tier0Admins
-
-        Add-AdGroupNesting -Identity $PerfMonitorUsers -Members $SG_AdAdmins, $SG_Operations, $SG_Tier0Admins
-
-        Add-AdGroupNesting -Identity $RemoteDesktopUsers -Members $SG_AdAdmins
-
-        Add-AdGroupNesting -Identity $ServerOperators -Members $SG_AdAdmins
-
-        Add-AdGroupNesting -Identity $RemoteMngtUsers -Members $SG_AdAdmins, $SG_Tier0Admins
-
-        $RemoteWMI = Get-ADGroup -Filter { SamAccountName -like 'WinRMRemoteWMIUsers*' } -ErrorAction SilentlyContinue
-        If (-not $RemoteWMI) {
-            $Splat = @{
-                GroupScope    = 'DomainLocal'
-                GroupCategory = 'Security'
-                Name          = 'WinRMRemoteWMIUsers__'
-                Path          = $ItRightsOuDn
-            }
-            $RemoteWMI = New-ADGroup @Splat
-        }
-        Add-AdGroupNesting -Identity $RemoteWMI -Members $SG_AdAdmins, $SG_Tier0Admins
-
-        # https://technet.microsoft.com/en-us/library/dn466518(v=ws.11).aspx
-        $ArrayList.Clear()
-        if ($null -ne $AdminName) {
-            [void][void]$ArrayList.Add($AdminName)
-        }
-        if ($null -ne $NewAdminExists) {
-            [void]$ArrayList.Add($NewAdminExists)
-        }
-        if ($null -ne $SG_InfraAdmins) {
-            [void]$ArrayList.Add($SG_InfraAdmins)
-        }
-        if ($null -ne $SG_AdAdmins) {
-            [void]$ArrayList.Add($SG_AdAdmins)
-        }
-        if ($null -ne $SG_GpoAdmins) {
-            [void]$ArrayList.Add($SG_GpoAdmins)
-        }
-        if ($null -ne $SG_Tier0Admins) {
-            [void]$ArrayList.Add($SG_Tier0Admins)
-        }
-        if ($null -ne $SG_Tier1Admins) {
-            [void]$ArrayList.Add($SG_Tier1Admins)
-        }
-        if ($null -ne $SG_Tier2Admins) {
-            [void]$ArrayList.Add($SG_Tier2Admins)
-        }
-        if ($null -ne $SG_Operations) {
-            [void]$ArrayList.Add($SG_Operations)
-        }
-        if ($null -ne $SG_ServerAdmins) {
-            [void]$ArrayList.Add($SG_ServerAdmins)
-        }
-        if ($null -ne $SG_AllSiteAdmins) {
-            [void]$ArrayList.Add($SG_AllSiteAdmins)
-        }
-        if ($null -ne $SG_AllGALAdmins) {
-            [void]$ArrayList.Add($SG_AllGALAdmins)
-        }
-        if ($null -ne $SG_GlobalUserAdmins) {
-            [void]$ArrayList.Add($SG_GlobalUserAdmins)
-        }
-        if ($null -ne $SG_GlobalPcAdmins) {
-            [void]$ArrayList.Add($SG_GlobalPcAdmins)
-        }
-        if ($null -ne $SG_GlobalGroupAdmins) {
-            [void]$ArrayList.Add($SG_GlobalGroupAdmins)
-        }
-        if ($null -ne $SG_ServiceDesk) {
-            [void]$ArrayList.Add($SG_ServiceDesk)
-        }
-        Add-AdGroupNesting -Identity $ProtectedUsers -Members $ArrayList
-
-
-        #endregion
-        ###############################################################################
-
-        ###############################################################################
-        #region Nest Groups - Extend Rights through delegation model groups
-        # http://blogs.msmvps.com/acefekay/2012/01/06/using-group-nesting-strategy-ad-best-practices-for-group-strategy/
-
-        # InfraAdmins as member of InfraRight
-        $Splat = @{
-            Identity = $SL_InfraRight
-            Members  = $SG_InfraAdmins
-        }
-        Add-AdGroupNesting @Splat
-
-        # InfraAdmins as member of PUM
-        $Splat = @{
-            Identity = $SL_PUM
-            Members  = $SG_InfraAdmins
-        }
-        Add-AdGroupNesting @Splat
-
-        # InfraAdmins as member of PGM
-        $Splat = @{
-            Identity = $SL_PGM
-            Members  = $SG_InfraAdmins
-        }
-        Add-AdGroupNesting @Splat
-
-        # InfraAdmins as member of PISM
-        $Splat = @{
-            Identity = $SL_PISM
-            Members  = $SG_InfraAdmins
-        }
-        Add-AdGroupNesting @Splat
-
-        # InfraAdmins as member of PAWM
-        $Splat = @{
-            Identity = $SL_PAWM
-            Members  = $SG_InfraAdmins
-        }
-        Add-AdGroupNesting @Splat
-
-        # InfraAdmins as member of PSAM
-        $Splat = @{
-            Identity = $SL_PSAM
-            Members  = $SG_InfraAdmins
-        }
-        Add-AdGroupNesting @Splat
-
-        # InfraAdmins as member of Tier0Admins
-        $Splat = @{
-            Identity = $SG_Tier0Admins
-            Members  = $SG_InfraAdmins
-        }
-        Add-AdGroupNesting @Splat
-
-        # InfraAdmins as member of DirReplRight
-        $Splat = @{
-            Identity = $SL_DirReplRight
-            Members  = $SG_InfraAdmins
-        }
-        Add-AdGroupNesting @Splat
-
-        # InfraAdmins as member of AdAdmins
-        $Splat = @{
-            Identity = $SG_AdAdmins
-            Members  = $SG_InfraAdmins
-        }
-        Add-AdGroupNesting @Splat
-
-
-
-        # AdAdmins as member of AdRight
-        $Splat = @{
-            Identity = $SL_AdRight
-            Members  = $SG_AdAdmins
-        }
-        Add-AdGroupNesting @Splat
-
-        # AdAdmins as member of UM
-        $Splat = @{
-            Identity = $SL_UM
-            Members  = $SG_AdAdmins
-        }
-        Add-AdGroupNesting @Splat
-
-        # AdAdmins as member of GM
-        $Splat = @{
-            Identity = $SL_GM
-            Members  = $SG_AdAdmins
-        }
-        Add-AdGroupNesting @Splat
-
-        # AdAdmins as member of GpoAdmins
-        $Splat = @{
-            Identity = $SG_GpoAdmins
-            Members  = $SG_AdAdmins
-        }
-        Add-AdGroupNesting @Splat
-
-        # AdAdmins as member of AllSiteAdmins
-        $Splat = @{
-            Identity = $SG_AllSiteAdmins
-            Members  = $SG_AdAdmins
-        }
-        Add-AdGroupNesting @Splat
-
-        # AdAdmins as member of ServerAdmins
-        $Splat = @{
-            Identity = $SG_ServerAdmins
-            Members  = $SG_AdAdmins
-        }
-        Add-AdGroupNesting @Splat
-
-        # AdAdmins as member of DcManagement
-        $Splat = @{
-            Identity = $SL_DcManagement
-            Members  = $SG_AdAdmins
-        }
-        Add-AdGroupNesting @Splat
-
-        # AdAdmins as member of Tier0Admins
-        $Splat = @{
-            Identity = $SG_Tier0Admins
-            Members  = $SG_AdAdmins
-        }
-        Add-AdGroupNesting @Splat
-
-
-
-        # Tier0Admins as member of DcManagement
-        $Splat = @{
-            Identity = $SL_DcManagement
-            Members  = $SG_Tier0Admins
-        }
-        Add-AdGroupNesting @Splat
-
-
-
-        # GpoAdmins as member of GpoAdminRight
-        $Splat = @{
-            Identity = $SL_GpoAdminRight
-            Members  = $SG_GpoAdmins
-        }
-        Add-AdGroupNesting @Splat
-
-
-
-        # AllSiteAdmins as member of AllGalAdmins
-        $Splat = @{
-            Identity = $SG_AllGALAdmins
-            Members  = $SG_AllSiteAdmins
-        }
-        Add-AdGroupNesting @Splat
-
-        # AllGalAdmins as member of ServiceDesk
-        $Splat = @{
-            Identity = $SG_ServiceDesk
-            Members  = $SG_AllGALAdmins
-        }
-        Add-AdGroupNesting @Splat
-
-
-
-        # ServerAdmins as member of SvrAdmRight
-        $Splat = @{
-            Identity = $SL_SvrAdmRight
-            Members  = $SG_ServerAdmins
-        }
-        Add-AdGroupNesting @Splat
-
-        # Operations as member of SvrOpsRight
-        $Splat = @{
-            Identity = $SL_SvrOpsRight
-            Members  = $SG_Operations
-        }
-        Add-AdGroupNesting @Splat
-
-        # ServerAdmins as member of Operations
-        $Splat = @{
-            Identity = $SG_Operations
-            Members  = $SG_ServerAdmins
-        }
-        Add-AdGroupNesting @Splat
-
-
-        #endregion
-        ###############################################################################
-
-        ###############################################################################
-        #region redirect Users & Computers containers
-
-        $Splat = @{
-            ouName                   = $ItQuarantinePcOu
-            ouPath                   = $Variables.AdDn
-            ouDescription            = $confXML.n.Admin.OUs.ItNewComputersOU.description
-            RemoveAuthenticatedUsers = $true
-        }
-        New-DelegateAdOU @Splat
-
-        $Splat = @{
-            ouName                   = $ItQuarantineUserOu
-            ouPath                   = $Variables.AdDn
-            ouDescription            = $confXML.n.Admin.OUs.ItNewUsersOU.description
-            RemoveAuthenticatedUsers = $true
-        }
-        New-DelegateAdOU @Splat
-
-        # START Remove Delegation to BuiltIn groups BEFORE REDIRECTION
-        $Splat = @{
-            Group      = $AccountOperators
-            LDAPPath   = 'CN=Computers,{0}' -f $Variables.AdDn
-            RemoveRule = $True
-        }
-        ### COMPUTERS
-        # Remove the Account Operators group from ACL to Create/Delete Users
-        Set-AdAclCreateDeleteUser @Splat
-
-        # Remove the Account Operators group from ACL to Create/Delete Computers
-        Set-AdAclCreateDeleteComputer @Splat
-
-        # Remove the Account Operators group from ACL to Create/Delete Groups
-        Set-AdAclCreateDeleteGroup @Splat
-
-        # Remove the Account Operators group from ACL to Create/Delete Contacts
-        Set-AdAclCreateDeleteContact @Splat
-
-        # Remove the Account Operators group from ACL to Create/Delete inetOrgPerson
-        Set-CreateDeleteInetOrgPerson @Splat
-
-        # Remove the Account Operators group from ACL to Create/Delete inetOrgPerson
-        Set-AdAclCreateDeletePrintQueue @Splat
-
-        $Splat = @{
-            Group      = $AccountOperators
-            LDAPPath   = 'CN=Users,{0}' -f $Variables.AdDn
-            RemoveRule = $True
-        }
-        ### USERS
-        # Remove the Account Operators group from ACL to Create/Delete Users
-        Set-AdAclCreateDeleteUser @Splat
-
-        # Remove the Account Operators group from ACL to Create/Delete Computers
-        Set-AdAclCreateDeleteComputer @Splat
-
-        # Remove the Account Operators group from ACL to Create/Delete Groups
-        Set-AdAclCreateDeleteGroup @Splat
-
-        # Remove the Account Operators group from ACL to Create/Delete Contacts
-        Set-AdAclCreateDeleteContact @Splat
-
-        # Remove the Account Operators group from ACL to Create/Delete inetOrgPerson
-        Set-CreateDeleteInetOrgPerson @Splat
-
-        # Remove the Print Operators group from ACL to Create/Delete PrintQueues
-        Set-AdAclCreateDeletePrintQueue @Splat
-
-        ###############################################################################
-        # Redirect Default USER & COMPUTERS Containers
-        redircmp.exe ('OU={0},{1}' -f $ItQuarantinePcOu, $Variables.AdDn)
-        redirusr.exe ('OU={0},{1}' -f $ItQuarantineUserOu, $Variables.AdDn)
-
-        #endregion
-        ###############################################################################
-
-        ###############################################################################
-        #region Delegation to ADMIN area (Tier 0)
-
-        Write-Verbose -Message 'Delegate Admin Area...'
-
-        # Computer objects within this ares MUST have read access, otherwise GPO will not apply
-
-        # UM - Semi-Privileged User Management
-        Set-AdAclDelegateUserAdmin -Group $SL_UM -LDAPpath $ItAdminAccountsOuDn
-        Set-AdAclDelegateGalAdmin -Group $SL_UM -LDAPpath $ItAdminAccountsOuDn
-
-
-
-
-
-        # GM - Semi-Privileged Group Management
-        Set-AdAclCreateDeleteGroup -Group $SL_GM -LDAPpath $ItAdminGroupsOuDn
-        Set-AdAclChangeGroup -Group $SL_GM -LDAPpath $ItAdminGroupsOuDn
-
-
-
-
-
-        # PUM - Privileged User Management
-        Set-AdAclDelegateUserAdmin -Group $SL_PUM -LDAPpath $ItAdminAccountsOuDn
-        Set-AdAclDelegateGalAdmin -Group $SL_PUM -LDAPpath $ItAdminAccountsOuDn
-
-
-
-
-
-        # PGM - Privileged Group Management
-        # Create/Delete Groups
-        Set-AdAclCreateDeleteGroup -Group $SL_PGM -LDAPpath $ItPrivGroupsOUDn
-        Set-AdAclCreateDeleteGroup -Group $SL_PGM -LDAPpath $ItRightsOuDn
-        # Change Group Properties
-        Set-AdAclChangeGroup -Group $SL_PGM -LDAPpath $ItPrivGroupsOUDn
-        Set-AdAclChangeGroup -Group $SL_PGM -LDAPpath $ItRightsOuDn
-
-
-
-
-        # Local Admin groups management
-        # Create/Delete Groups
-        Set-AdAclCreateDeleteGroup -Group $SL_SAGM -LDAPpath $ItAdminSrvGroupsOUDn
-        # Change Group Properties
-        Set-AdAclChangeGroup -Group $SL_SAGM -LDAPpath $ItAdminSrvGroupsOUDn
-
-
-
-
-
-        # PISM - Privileged Infrastructure Services Management
-        # Create/Delete Computers
-        Set-AdAclDelegateComputerAdmin -Group $SL_PISM -LDAPpath $ItInfraT0OuDn
-        Set-AdAclDelegateComputerAdmin -Group $SL_PISM -LDAPpath $ItInfraT1OuDn
-        Set-AdAclDelegateComputerAdmin -Group $SL_PISM -LDAPpath $ItInfraT2OuDn
-        Set-AdAclDelegateComputerAdmin -Group $SL_PISM -LDAPpath $ItInfraStagingOuDn
-
-
-
-
-
-        # PAWM - Privileged Access Workstation Management
-        Set-AdAclDelegateComputerAdmin -Group $SL_PAWM -LDAPpath $ItPawT0OuDn
-        Set-AdAclDelegateComputerAdmin -Group $SL_PAWM -LDAPpath $ItPawT1OuDn
-        Set-AdAclDelegateComputerAdmin -Group $SL_PAWM -LDAPpath $ItPawT2OuDn
-        Set-AdAclDelegateComputerAdmin -Group $SL_PAWM -LDAPpath $ItPawStagingOuDn
-
-
-
-
-
-
-        # DC_Management - Domain Controllers Management
-        Set-AdAclDelegateComputerAdmin -Group $SL_DcManagement -LDAPpath $DCsOuDn
-
-
-
-
-
-        # PSAM - Privileged Service Account Management - Create/Delete Managed Service Accounts & Standard user service accounts
-        # Managed Service Accounts "Default Container"
-        $Splat = @{
-            Group    = $SL_PSAM
-            LDAPPath = ('CN=Managed Service Accounts,{0}' -f $Variables.AdDn)
-        }
-        Set-AdAclCreateDeleteGMSA @Splat
-        Set-AdAclCreateDeleteMSA @Splat
-
-        # TIER 0
-        $Splat = @{
-            Group    = $SL_PSAM
-            LDAPPath = $ItSAT0OuDn
-        }
-        Set-AdAclCreateDeleteGMSA @Splat
-        Set-AdAclCreateDeleteMSA @Splat
-        Set-AdAclCreateDeleteUser @Splat
-        Set-AdAclResetUserPassword @Splat
-        Set-AdAclChangeUserPassword @Splat
-        Set-AdAclUserGroupMembership @Splat
-        Set-AdAclUserAccountRestriction @Splat
-        Set-AdAclUserLogonInfo @Splat
-
-        # TIER 1
-        $Splat = @{
-            Group    = $SL_PSAM
-            LDAPPath = $ItSAT1OuDn
-        }
-        Set-AdAclCreateDeleteGMSA @Splat
-        Set-AdAclCreateDeleteMSA @Splat
-        Set-AdAclCreateDeleteUser @Splat
-        Set-AdAclResetUserPassword @Splat
-        Set-AdAclChangeUserPassword @Splat
-        Set-AdAclUserGroupMembership @Splat
-        Set-AdAclUserAccountRestriction @Splat
-        Set-AdAclUserLogonInfo @Splat
-
-        # TIER 2
-        $Splat = @{
-            Group    = $SL_PSAM
-            LDAPPath = $ItSAT2OuDn
-        }
-        Set-AdAclCreateDeleteGMSA @Splat
-        Set-AdAclCreateDeleteMSA @Splat
-        Set-AdAclCreateDeleteUser @Splat
-        Set-AdAclResetUserPassword @Splat
-        Set-AdAclChangeUserPassword @Splat
-        Set-AdAclUserGroupMembership @Splat
-        Set-AdAclUserAccountRestriction @Splat
-        Set-AdAclUserLogonInfo @Splat
-
-
-
-
-
-        # GPO Admins
-        # Create/Delete GPOs
-        Set-AdAclCreateDeleteGPO -Group $SL_GpoAdminRight
-        # Link existing GPOs to OUs
-        Set-AdAclLinkGPO -Group $SL_GpoAdminRight
-        # Change GPO options
-        Set-AdAclGPoption -Group $SL_GpoAdminRight
-
-
-
-
-
-        # Delegate Directory Replication Rights
-        Set-AdDirectoryReplication -Group $SL_DirReplRight
-
-
-
-
-
-        # Infrastructure Admins
-        # Organizational Units at domain level
-        Set-AdAclCreateDeleteOU -Group $SL_InfraRight -LDAPpath $Variables.AdDn
-        # Organizational Units at Admin area
-        Set-AdAclCreateDeleteOU -Group $SL_InfraRight -LDAPpath $ItAdminOuDn
-        # Subnet Configuration Container
-        # Create/Delete Subnet
-        # TODO:
-        <#
-        Error(Set-AclConstructor5): "Cannot validate argument on parameter 'LDAPpath'. The " Test-IsValidDN -ObjectDN $_ " validation script for the argument with value "cn=subnets,cn=Sites,CN=Configuration,DC=EguibarIT,DC=local" did not return a result of True. Determine why the validation script failed, and then try the command again."
-        Set-AclConstructor5: C:\Program Files\WindowsPowerShell\Modules\EguibarIT.DelegationPS\Public\AdTopology\Set-AdAclChangeSubnet.ps1:99:33
-        Line |
-        99 |              Set-AclConstructor5 @Splat
-            |                                  ~~~~~~
-            | Cannot validate argument on parameter 'LDAPpath'. The " Test-IsValidDN -ObjectDN $_ " validation script for the argument with value "cn=subnets,cn=Sites,CN=Configuration,DC=EguibarIT,DC=local" did not return a result of True. Determine why the validation script failed, and then try the command again.
-        Set-AclConstructor5: C:\Program Files\WindowsPowerShell\Modules\EguibarIT.DelegationPS\Public\AdTopology\Set-AdAclChangeSubnet.ps1:99:33
-        Line |
-        99 |              Set-AclConstructor5 @Splat
-            |                                  ~~~~~~
-            | Cannot validate argument on parameter 'LDAPpath'. The " Test-IsValidDN -ObjectDN $_ " validation script for the argument with value
-            | "cn=subnets,cn=Sites,CN=Configuration,DC=EguibarIT,DC=local" did not return a result of True. Determine why the validation script failed, and then try the command again.
-
-        #>
-        Set-AdAclCreateDeleteSubnet -Group $SL_InfraRight
-        # Site Configuration Container
-        # Create/Delete Sites
-        Set-AdAclCreateDeleteSite -Group $SL_InfraRight
-        # Site-Link Configuration Container
-        # Create/Delete Site-Link
-        Set-AdAclCreateDeleteSiteLink -Group $SL_InfraRight
-        # Transfer FSMO roles
-        Set-AdAclFSMOtransfer -Group $SL_TransferFSMOright -FSMOroles 'Schema', 'Infrastructure', 'DomainNaming', 'RID', 'PDC'
-
-
-
-
-        # AD Admins
-        # Domain Controllers management
-        Set-AdAclDelegateComputerAdmin -Group $SL_AdRight -LDAPpath $DCsOuDn
-        # Delete computers from default container
-        Set-DeleteOnlyComputer -Group $SL_AdRight -LDAPpath $ItQuarantinePcOuDn
-        # Subnet Configuration Container|
-        # Change Subnet
-        Set-AdAclChangeSubnet -Group $SL_AdRight
-        # Site Configuration Container
-        # Change Site
-        Set-AdAclChangeSite -Group $SL_AdRight
-        # Site-Link Configuration Container
-        # Change SiteLink
-        Set-AdAclChangeSiteLink -Group $SL_AdRight
-
-        #endregion
-        ###############################################################################
-
-        ###############################################################################
-        #region Create Baseline GPO
-
-        Write-Verbose -Message 'Creating Baseline GPOs and configure them accordingly...'
-
-        # Domain
-        $Splat = @{
-            gpoDescription = 'Baseline'
-            gpoLinkPath    = $Variables.AdDn
-            GpoAdmin       = $sl_GpoAdminRight
-            gpoBackupPath  = Join-Path $DMscripts SecTmpl
-        }
-        New-DelegateAdGpo @Splat -gpoScope 'C' -gpoBackupID $confXML.n.Admin.GPOs.PCbaseline.backupID
-        New-DelegateAdGpo @Splat -gpoScope 'U' -gpoBackupID $confXML.n.Admin.GPOs.Userbaseline.backupID
-
-        # Domain Controllers
-        $Splat = @{
-            gpoDescription = '{0}-Baseline' -f $confXML.n.Admin.GPOs.DCBaseline.Name
-            gpoScope       = $confXML.n.Admin.GPOs.DCBaseline.Scope
-            gpoLinkPath    = 'OU=Domain Controllers,{0}' -f $Variables.AdDn
-            GpoAdmin       = $sl_GpoAdminRight
-            gpoBackupId    = $confXML.n.Admin.GPOs.DCBaseline.backupID
-            gpoBackupPath  = Join-Path $DMscripts SecTmpl
-        }
-        New-DelegateAdGpo @Splat
-
-        # Admin Area
-        $Splat = @{
-            gpoDescription = '{0}-Baseline' -f $confXML.n.Admin.GPOs.Adminbaseline.Name
-            gpoLinkPath    = $ItAdminOuDn
-            GpoAdmin       = $sl_GpoAdminRight
-        }
-        New-DelegateAdGpo -gpoScope 'C' @Splat -gpoBackupID $confXML.n.Admin.GPOs.Adminbaseline.backupID
-        New-DelegateAdGpo -gpoScope 'U' @Splat -gpoBackupID $confXML.n.Admin.GPOs.AdminUserbaseline.backupID
-
-        # Users
-        $Splat = @{
-            gpoDescription = '{0}-Baseline' -f $confXML.n.Admin.OUs.ItAdminAccountsOU.Name
-            gpoScope       = 'U'
-            gpoLinkPath    = $ItAdminAccountsOuDn
-            GpoAdmin       = $sl_GpoAdminRight
-            gpoBackupId    = $confXML.n.Admin.GPOs.AdminUserbaseline.backupID
-            gpoBackupPath  = Join-Path $DMscripts SecTmpl
-        }
-        New-DelegateAdGpo @Splat
-
-        # Service Accounts
-        $Splat = @{
-            gpoScope = 'U'
-            GpoAdmin = $sl_GpoAdminRight
-        }
-        New-DelegateAdGpo @Splat -gpoDescription ('{0}-Baseline' -f $confXML.n.Admin.OUs.ItServiceAccountsOU.Name) -gpoLinkPath $ItServiceAccountsOuDn
-        New-DelegateAdGpo @Splat -gpoDescription ('{0}-Baseline' -f $confXML.n.Admin.OUs.ItSAT0OU.Name) -gpoLinkPath ('OU={0},{1}' -f $confXML.n.Admin.OUs.ItSAT0OU.Name, $ItServiceAccountsOuDn)
-        New-DelegateAdGpo @Splat -gpoDescription ('{0}-Baseline' -f $confXML.n.Admin.OUs.ItSAT1OU.Name) -gpoLinkPath ('OU={0},{1}' -f $confXML.n.Admin.OUs.ItSAT1OU.Name, $ItServiceAccountsOuDn)
-        New-DelegateAdGpo @Splat -gpoDescription ('{0}-Baseline' -f $confXML.n.Admin.OUs.ItSAT2OU.Name) -gpoLinkPath ('OU={0},{1}' -f $confXML.n.Admin.OUs.ItSAT2OU.Name, $ItServiceAccountsOuDn)
-
-        # PAWs
-        $Splat = @{
-            gpoScope = 'C'
-            GpoAdmin = $sl_GpoAdminRight
-        }
-        New-DelegateAdGpo @Splat -gpoDescription ('{0}-Baseline' -f $confXML.n.Admin.OUs.ItPawOU.Name) -gpoLinkPath $ItPawOuDn -gpoBackupID $confXML.n.Admin.GPOs.PAWbaseline.backupID -gpoBackupPath (Join-Path $DMscripts SecTmpl)
-        New-DelegateAdGpo @Splat -gpoDescription ('{0}-Baseline' -f $confXML.n.Admin.OUs.ItPawT0OU.Name) -gpoLinkPath ('OU={0},{1}' -f $confXML.n.Admin.OUs.ItPawT0OU.Name, $ItPawOuDn) -gpoBackupID $confXML.n.Admin.GPOs.PawT0baseline.backupID -gpoBackupPath (Join-Path $DMscripts SecTmpl)
-        New-DelegateAdGpo @Splat -gpoDescription ('{0}-Baseline' -f $confXML.n.Admin.OUs.ItPawT1OU.Name) -gpoLinkPath ('OU={0},{1}' -f $confXML.n.Admin.OUs.ItPawT1OU.Name, $ItPawOuDn)
-        New-DelegateAdGpo @Splat -gpoDescription ('{0}-Baseline' -f $confXML.n.Admin.OUs.ItPawT2OU.Name) -gpoLinkPath ('OU={0},{1}' -f $confXML.n.Admin.OUs.ItPawT2OU.Name, $ItPawOuDn)
-        New-DelegateAdGpo @Splat -gpoDescription ('{0}-Baseline' -f $confXML.n.Admin.OUs.ItPawStagingOU.Name) -gpoLinkPath ('OU={0},{1}' -f $confXML.n.Admin.OUs.ItPawStagingOU.Name, $ItPawOuDn) -gpoBackupID $confXML.n.Admin.GPOs.PawStagingbaseline.backupID -gpoBackupPath (Join-Path $DMscripts SecTmpl)
-
-        # Infrastructure Servers
-        $Splat = @{
-            gpoScope = 'C'
-            GpoAdmin = $sl_GpoAdminRight
-        }
-        New-DelegateAdGpo @Splat -gpoDescription ('{0}-Baseline' -f $confXML.n.Admin.OUs.ItInfraOU.Name) -gpoLinkPath $ItInfraOuDn -gpoBackupID $confXML.n.Admin.GPOs.INFRAbaseline.backupID -gpoBackupPath (Join-Path $DMscripts SecTmpl)
-        New-DelegateAdGpo @Splat -gpoDescription ('{0}-Baseline' -f $confXML.n.Admin.OUs.ItInfraT0Ou.Name) -gpoLinkPath ('OU={0},{1}' -f $confXML.n.Admin.OUs.ItInfraT0Ou.Name, $ItInfraOuDn) -gpoBackupID $confXML.n.Admin.GPOs.INFRAT0baseline.backupID -gpoBackupPath (Join-Path $DMscripts SecTmpl)
-        New-DelegateAdGpo @Splat -gpoDescription ('{0}-Baseline' -f $confXML.n.Admin.OUs.ItInfraT1Ou.Name) -gpoLinkPath ('OU={0},{1}' -f $confXML.n.Admin.OUs.ItInfraT1Ou.Name, $ItInfraOuDn)
-        New-DelegateAdGpo @Splat -gpoDescription ('{0}-Baseline' -f $confXML.n.Admin.OUs.ItInfraT2Ou.Name) -gpoLinkPath ('OU={0},{1}' -f $confXML.n.Admin.OUs.ItInfraT2Ou.Name, $ItInfraOuDn)
-        New-DelegateAdGpo @Splat -gpoDescription ('{0}-Baseline' -f $confXML.n.Admin.OUs.ItInfraStagingOU.Name) -gpoLinkPath ('OU={0},{1}' -f $confXML.n.Admin.OUs.ItInfraStagingOU.Name, $ItInfraOuDn) -gpoBackupID $confXML.n.Admin.GPOs.INFRAStagingBaseline.backupID -gpoBackupPath (Join-Path $DMscripts SecTmpl)
-
-        # redirected containers (X-Computers & X-Users)
-        New-DelegateAdGpo -gpoDescription ('{0}-LOCKDOWN' -f $confXML.n.Admin.OUs.ItNewComputersOU.Name) -gpoScope C -gpoLinkPath ('OU={0},{1}' -f $confXML.n.Admin.OUs.ItNewComputersOU.Name, $Variables.AdDn) -GpoAdmin $sl_GpoAdminRight
-        New-DelegateAdGpo -gpoDescription ('{0}-LOCKDOWN' -f $confXML.n.Admin.OUs.ItNewUsersOU.Name) -gpoScope U -gpoLinkPath ('OU={0},{1}' -f $confXML.n.Admin.OUs.ItNewUsersOU.Name, $Variables.AdDn) -GpoAdmin $sl_GpoAdminRight
-
-        # Housekeeping
-        New-DelegateAdGpo -gpoDescription ('{0}-LOCKDOWN' -f $confXML.n.Admin.OUs.ItHousekeepingOU.Name) -gpoScope U -gpoLinkPath $ItHousekeepingOuDn -GpoAdmin $sl_GpoAdminRight
-        New-DelegateAdGpo -gpoDescription ('{0}-LOCKDOWN' -f $confXML.n.Admin.OUs.ItHousekeepingOU.Name) -gpoScope C -gpoLinkPath $ItHousekeepingOuDn -GpoAdmin $sl_GpoAdminRight
-
-
-        ###############################################################################
-        # Import GPO from Archive
-
-        #Import the Default Domain Policy
-        If ($confXML.n.Admin.GPOs.DefaultDomain.backupID) {
-            $splat = @{
-                BackupId   = $confXML.n.Admin.GPOs.DefaultDomain.backupID
-                TargetName = $confXML.n.Admin.GPOs.DefaultDomain.Name
-                path       = (Join-Path -Path $DMscripts -ChildPath SecTmpl)
-            }
-            Import-GPO @splat
-        }
-
-
-
-
-
-        ###############################################################################
-        # Configure GPO Restrictions based on Tier Model
-
-        # Domain
-        #------------------------------------------------------------------------------
-
-        # Access this computer from the network
-        $ArrayList.Clear()
-        [void]$ArrayList.Add('BuiltIn\Administrators')
-        [void]$ArrayList.Add('NT AUTHORITY\Authenticated Users')
-        [void]$ArrayList.Add('enterprise domain controllers')
-        $Splat = @{
-            GpoToModify  = 'C-Baseline'
-            NetworkLogon = $ArrayList.ToArray()
-        }
-        Set-GpoPrivilegeRight @Splat
-
-
-        # Deny access to this computer from the network
-        $ArrayList.Clear()
-        [void]$ArrayList.Add('NT AUTHORITY\ANONYMOUS LOGON')
-        [void]$ArrayList.Add('NT AUTHORITY\Local Account')
-        [void]$ArrayList.Add('NT AUTHORITY\Local Account and member of administrators group')
-        $Splat = @{
-            GpoToModify      = 'C-Baseline'
-            DenyNetworkLogon = $ArrayList.ToArray()
-        }
-        Set-GpoPrivilegeRight @Splat
-
-        # Allow Logon Locally
-        # not defined
-
-        # Deny Logon Locally
-        $ArrayList.Clear()
-        [void]$ArrayList.Add('BuiltIn\Guests')
-        if ($null -ne $SG_Tier0ServiceAccount) {
-            [void]$ArrayList.Add($SG_Tier0ServiceAccount)
-        }
-        if ($null -ne $SG_Tier1ServiceAccount) {
-            [void]$ArrayList.Add($SG_Tier1ServiceAccount)
-        }
-        if ($null -ne $SG_Tier2ServiceAccount) {
-            [void]$ArrayList.Add($SG_Tier2ServiceAccount)
-        }
-        $Splat = @{
-            GpoToModify          = 'C-Baseline'
-            DenyInteractiveLogon = $ArrayList.ToArray()
-        }
-        Set-GpoPrivilegeRight @Splat
-
-        # Allow Logon through RDS/TerminalServices
-        # not defined
-
-        # Deny logon through RDS/TerminalServices
-        $ArrayList.Clear()
-        [void]$ArrayList.Add('NT AUTHORITY\Local Account')
-        [void]$ArrayList.Add('BuiltIn\Guests')
-        [void]$ArrayList.Add($AccountOperators)
-        [void]$ArrayList.Add('Backup Operators')
-        [void]$ArrayList.Add('Print Operators')
-        [void]$ArrayList.Add($ServerOperators)
-        [void]$ArrayList.Add('Domain Controllers')
-        [void]$ArrayList.Add('Read-Only Domain Controllers')
-        if ($null -ne $SG_Tier0ServiceAccount) {
-            [void]$ArrayList.Add($SG_Tier0ServiceAccount)
-        }
-        if ($null -ne $SG_Tier1ServiceAccount) {
-            [void]$ArrayList.Add($SG_Tier1ServiceAccount)
-        }
-        if ($null -ne $SG_Tier2ServiceAccount) {
-            [void]$ArrayList.Add($SG_Tier2ServiceAccount)
-        }
-        $Splat = @{
-            GpoToModify                = 'C-Baseline'
-            DenyRemoteInteractiveLogon = $ArrayList.ToArray()
-        }
-        Set-GpoPrivilegeRight @Splat
-
-        # Allow Logon as a Batch job
-        # not implemented
-
-        # Deny Logon as a Batch job / Deny Logon as a Service
-        $ArrayList.Clear()
-        [void]$ArrayList.Add('Schema Admins')
-        [void]$ArrayList.Add($EnterpriseAdmins)
-        [void]$ArrayList.Add($DomainAdmins)
-        [void]$ArrayList.Add('Administrators')
-        [void]$ArrayList.Add($AccountOperators)
-        [void]$ArrayList.Add('Backup Operators')
-        [void]$ArrayList.Add('Print Operators')
-        [void]$ArrayList.Add($ServerOperators)
-        [void]$ArrayList.Add('Domain Controllers')
-        [void]$ArrayList.Add('Read-Only Domain Controllers')
-        [void]$ArrayList.Add($GPOCreatorsOwner)
-        [void]$ArrayList.Add('Cryptographic Operators')
-        [void]$ArrayList.Add('BuiltIn\Guests')
-        if ($null -ne $SG_Tier0Admins) {
-            [void]$ArrayList.Add($SG_Tier0Admins)
-        }
-        if ($null -ne $SG_Tier1Admins) {
-            [void]$ArrayList.Add($SG_Tier1Admins)
-        }
-        if ($null -ne $SG_Tier2Admins) {
-            [void]$ArrayList.Add($SG_Tier2Admins)
-        }
-        if ($null -ne $AdminName) {
-            [void]$ArrayList.Add($AdminName)
-        }
-        if ($null -ne $NewAdminExists) {
-            [void]$ArrayList.Add($NewAdminExists)
-        }
-        $Splat = @{
-            GpoToModify      = 'C-Baseline'
-            DenyBatchLogon   = $ArrayList.ToArray()
-            DenyServiceLogon = $ArrayList.ToArray()
-        }
-        Set-GpoPrivilegeRight @Splat
-
-        # Logon as a Service
-        $ArrayList.Clear()
-        [void]$ArrayList.Add('Network Service')
-        [void]$ArrayList.Add('NT SERVICE\All Services')
-        $Splat = @{
-            GpoToModify  = 'C-Baseline'
-            ServiceLogon = $ArrayList.ToArray()
-        }
-        Set-GpoPrivilegeRight @Splat
-
-
-
-
-
-
-        # Domain Controllers
-        #------------------------------------------------------------------------------
-
-        # Access this computer from the network
-        $ArrayList.Clear()
-        [void]$ArrayList.Add('BuiltIn\Administrators')
-        [void]$ArrayList.Add('NT AUTHORITY\Authenticated Users')
-        [void]$ArrayList.Add('Enterprise Domain Controllers')
-        $Splat = @{
-            GpoToModify  = 'C-DomainControllers-Baseline'
-            NetworkLogon = $ArrayList.ToArray()
-        }
-        Set-GpoPrivilegeRight @Splat
-
-        # Deny Access this computer from the network
-        # Not Defined
-
-        # Allow Logon Locally / Allow Logon throug RDP/TerminalServices
-        $ArrayList.Clear()
-        [void]$ArrayList.Add('Schema Admins')
-        [void]$ArrayList.Add('Enterprise Admins')
-        [void]$ArrayList.Add($DomainAdmins)
-        [void]$ArrayList.Add('Administrators')
-        if ($null -ne $AdminName) {
-            [void]$ArrayList.Add($AdminName)
-        }
-        if ($null -ne $NewAdminExists) {
-            [void]$ArrayList.Add($NewAdminExists)
-        }
-        if ($null -ne $SG_Tier0Admins) {
-            [void]$ArrayList.Add($SG_Tier0Admins)
-        }
-        $Splat = @{
-            GpoToModify            = 'C-DomainControllers-Baseline'
-            InteractiveLogon       = $ArrayList.ToArray()
-            RemoteInteractiveLogon = $ArrayList.ToArray()
-        }
-        Set-GpoPrivilegeRight @Splat
-
-        # Deny Logon Locally / Deny Logon throug RDP/TerminalServices
-        $ArrayList.Clear()
-        [void]$ArrayList.Add($AccountOperators)
-        [void]$ArrayList.Add('Backup Operators')
-        [void]$ArrayList.Add('Print Operators')
-        [void]$ArrayList.Add('BuiltIn\Guests')
-        if ($null -ne $SG_Tier1Admins) {
-            [void]$ArrayList.Add($SG_Tier1Admins)
-        }
-        if ($null -ne $SG_Tier2Admins) {
-            [void]$ArrayList.Add($SG_Tier2Admins)
-        }
-        if ($null -ne $SG_Tier1ServiceAccount) {
-            [void]$ArrayList.Add($SG_Tier1ServiceAccount)
-        }
-        if ($null -ne $SG_Tier2ServiceAccount) {
-            [void]$ArrayList.Add($SG_Tier2ServiceAccount)
-        }
-        $Splat = @{
-            GpoToModify                = 'C-DomainControllers-Baseline'
-            DenyInteractiveLogon       = $ArrayList.ToArray()
-            DenyRemoteInteractiveLogon = $ArrayList.ToArray()
-        }
-        Set-GpoPrivilegeRight @Splat
-
-        # Logon as a Batch job / Logon as a Service
-        $splat = @{
-            GpoToModify  = 'C-DomainControllers-Baseline'
-            BatchLogon   = $SG_Tier0ServiceAccount, 'Performance Log Users'
-            ServiceLogon = $SG_Tier0ServiceAccount, 'Network Service'
-        }
-        Set-GpoPrivilegeRight @splat
-
-
-
-        # Deny Logon as a Batch job / Deny Logon as a Service
-        $ArrayList.Clear()
-        [void]$ArrayList.Add('Schema Admins')
-        [void]$ArrayList.Add('Enterprise Admins')
-        [void]$ArrayList.Add($DomainAdmins)
-        [void]$ArrayList.Add('Administrators')
-        [void]$ArrayList.Add($AccountOperators)
-        [void]$ArrayList.Add('Backup Operators')
-        [void]$ArrayList.Add('Print Operators')
-        [void]$ArrayList.Add($ServerOperators)
-        [void]$ArrayList.Add($GPOCreatorsOwner)
-        [void]$ArrayList.Add('Cryptographic Operators')
-        [void]$ArrayList.Add('BuiltIn\Guests')
-        if ($null -ne $AdminName) {
-            [void]$ArrayList.Add($AdminName)
-        }
-        if ($null -ne $NewAdminExists) {
-            [void]$ArrayList.Add($NewAdminExists)
-        }
-        if ($null -ne $SG_Tier0Admins) {
-            [void]$ArrayList.Add($SG_Tier0Admins)
-        }
-        if ($null -ne $SG_Tier1Admins) {
-            [void]$ArrayList.Add($SG_Tier1Admins)
-        }
-        if ($null -ne $SG_Tier2Admins) {
-            [void]$ArrayList.Add($SG_Tier2Admins)
-        }
-        if ($null -ne $SG_Tier1ServiceAccount) {
-            [void]$ArrayList.Add($SG_Tier1ServiceAccount)
-        }
-        if ($null -ne $SG_Tier2ServiceAccount) {
-            [void]$ArrayList.Add($SG_Tier2ServiceAccount)
-        }
-        $Splat = @{
-            GpoToModify      = 'C-DomainControllers-Baseline'
-            DenyBatchLogon   = $ArrayList.ToArray()
-            DenyServiceLogon = $ArrayList.ToArray()
-        }
-        Set-GpoPrivilegeRight @Splat
-
-        # Back up files and directories / Bypass traverse checking / Create Global Objects / Create symbolic links
-        # Change System Time / Change Time Zone / Force shutdown from a remote system
-        # Create Page File / Enable computer and user accounts to be trusted for delegation
-        # Impersonate a client after authentication / Load and unload device drivers
-        # Increase scheduling priority / Manage auditing and security log
-        # Modify firmware environment values / Perform volume maintenance tasks
-        # Profile single process / Profile system performance / Restore files and directories
-        # Shut down the system / Take ownership of files or other objects
-        $ArrayList.Clear()
-        [void]$ArrayList.Add('Administrators')
-        if ($null -ne $SG_Tier0Admins) {
-            [void]$ArrayList.Add($SG_Tier0Admins)
-        }
-        if ($null -ne $SG_AdAdmins) {
-            [void]$ArrayList.Add($SG_AdAdmins)
-        }
-        $Splat = @{
-            GpoToModify          = 'C-DomainControllers-Baseline'
-            Backup               = $ArrayList.ToArray()
-            ChangeNotify         = $ArrayList.ToArray(), 'LOCAL SERVICE', 'NETWORK SERVICE'
-            CreateGlobal         = $ArrayList.ToArray(), 'LOCAL SERVICE', 'NETWORK SERVICE'
-            Systemtime           = $ArrayList.ToArray(), 'LOCAL SERVICE'
-            TimeZone             = $ArrayList.ToArray()
-            CreatePagefile       = $ArrayList.ToArray()
-            CreateSymbolicLink   = $ArrayList.ToArray()
-            EnableDelegation     = $ArrayList.ToArray()
-            RemoteShutDown       = $ArrayList.ToArray()
-            Impersonate          = $ArrayList.ToArray(), 'LOCAL SERVICE', 'NETWORK SERVICE', 'SERVICE'
-            IncreaseBasePriority = $ArrayList.ToArray()
-            LoadDriver           = $ArrayList.ToArray()
-            AuditSecurity        = $ArrayList.ToArray()
-            SystemEnvironment    = $ArrayList.ToArray()
-            ManageVolume         = $ArrayList.ToArray()
-            ProfileSingleProcess = $ArrayList.ToArray()
-            SystemProfile        = $ArrayList.ToArray()
-            Restore              = $ArrayList.ToArray()
-            Shutdown             = $ArrayList.ToArray()
-            TakeOwnership        = $ArrayList.ToArray()
-        }
-        Set-GpoPrivilegeRight @Splat
-
-        # Generate security audits / Replace a process level token
-        $Splat = @{
-            GpoToModify        = 'C-DomainControllers-Baseline'
-            ChangeNotify       = 'LOCAL SERVICE', 'NETWORK SERVICE'
-            AssignPrimaryToken = 'LOCAL SERVICE', 'NETWORK SERVICE'
-        }
-        Set-GpoPrivilegeRight @Splat
-
-
-
-
-
-        # Admin Area
-        #------------------------------------------------------------------------------
-
-        # Access this computer from the network
-        # Not Defined
-
-        # Deny Access this computer from the network
-        # Not Defined
-
-        # Allow Logon Locally / Allow Logon throug RDP/TerminalServices
-        # Not Defined
-
-        # Deny Allow Logon Locally / Deny Allow Logon throug RDP/TerminalServices
-        # Not Defined
-
-        # Logon as a Batch job / Logon as a Service
-        $ArrayList.Clear()
-        [void]$ArrayList.Add('Network Service')
-        [void]$ArrayList.Add('NT SERVICE\All Services')
-        if ($null -ne $SG_Tier0ServiceAccount) {
-            [void]$ArrayList.Add($SG_Tier0ServiceAccount)
-        }
-        $Splat = @{
-            GpoToModify  = 'C-{0}-Baseline' -f $confXML.n.Admin.GPOs.Adminbaseline.Name
-            BatchLogon   = $ArrayList.ToArray()
-            ServiceLogon = $ArrayList.ToArray()
-        }
-        Set-GpoPrivilegeRight @Splat
-
-        # Deny Logon as a Batch job / Deny Logon as a Service
-        $ArrayList.Clear()
-        [void]$ArrayList.Add('Schema Admins')
-        [void]$ArrayList.Add('Enterprise Admins')
-        [void]$ArrayList.Add($DomainAdmins)
-        [void]$ArrayList.Add('Administrators')
-        [void]$ArrayList.Add($AccountOperators)
-        [void]$ArrayList.Add('Backup Operators')
-        [void]$ArrayList.Add('Print Operators')
-        [void]$ArrayList.Add($ServerOperators)
-        [void]$ArrayList.Add('Read-Only Domain Controllers')
-        [void]$ArrayList.Add($GPOCreatorsOwner)
-        [void]$ArrayList.Add('Cryptographic Operators')
-        [void]$ArrayList.Add('BuiltIn\Guests')
-        if ($null -ne $AdminName) {
-            [void]$ArrayList.Add($AdminName)
-        }
-        if ($null -ne $NewAdminExists) {
-            [void]$ArrayList.Add($NewAdminExists)
-        }
-        if ($null -ne $SG_Tier0Admins) {
-            [void]$ArrayList.Add($SG_Tier0Admins)
-        }
-        if ($null -ne $SG_Tier1Admins) {
-            [void]$ArrayList.Add($SG_Tier1Admins)
-        }
-        if ($null -ne $SG_Tier2Admins) {
-            [void]$ArrayList.Add($SG_Tier2Admins)
-        }
-        if ($null -ne $SG_Tier1ServiceAccount) {
-            [void]$ArrayList.Add($SG_Tier1ServiceAccount)
-        }
-        if ($null -ne $SG_Tier2ServiceAccount) {
-            [void]$ArrayList.Add($SG_Tier2ServiceAccount)
-        }
-        $Splat = @{
-            GpoToModify      = 'C-{0}-Baseline' -f $confXML.n.Admin.GPOs.Adminbaseline.Name
-            DenyBatchLogon   = $ArrayList.ToArray()
-            DenyServiceLogon = $ArrayList.ToArray()
-        }
-        Set-GpoPrivilegeRight @Splat
-
-        # Add workstations to domain / Backup files and directories / Create symbolic links
-        # Change System Time / Change Time Zone / Force shutdown from a remote system
-        # Create Page File / Load and unload device drivers
-        # Increase scheduling priority / Manage auditing and security log
-        # Modify firmware environment values / Perform volume maintenance tasks
-        # Profile single process / Profile system performance / Restore files and directories
-        # Shut down the system / Take ownership of files or other objects
-        $ArrayList.Clear()
-        [void]$ArrayList.Add('Administrators')
-        if ($null -ne $SG_Tier0Admins) {
-            [void]$ArrayList.Add($SG_Tier0Admins)
-        }
-        if ($null -ne $SG_AdAdmins) {
-            [void]$ArrayList.Add($SG_AdAdmins)
-        }
-        $Splat = @{
-            GpoToModify          = 'C-{0}-Baseline' -f $confXML.n.Admin.GPOs.Adminbaseline.Name
-            MachineAccount       = $ArrayList.ToArray()
-            Backup               = $ArrayList.ToArray()
-            Systemtime           = $ArrayList.ToArray(), 'LOCAL SERVICE'
-            TimeZone             = $ArrayList.ToArray()
-            CreatePagefile       = $ArrayList.ToArray()
-            CreateSymbolicLink   = $ArrayList.ToArray()
-            RemoteShutDown       = $ArrayList.ToArray()
-            IncreaseBasePriority = $ArrayList.ToArray()
-            LoadDriver           = $ArrayList.ToArray()
-            AuditSecurity        = $ArrayList.ToArray()
-            SystemEnvironment    = $ArrayList.ToArray()
-            ManageVolume         = $ArrayList.ToArray()
-            ProfileSingleProcess = $ArrayList.ToArray()
-            SystemProfile        = $ArrayList.ToArray()
-            Restore              = $ArrayList.ToArray()
-            Shutdown             = $ArrayList.ToArray()
-            TakeOwnership        = $ArrayList.ToArray()
-        }
-        Set-GpoPrivilegeRight @Splat
-
-
-
-        # Admin Area = HOUSEKEEPING
-        #------------------------------------------------------------------------------
-
-        # Access this computer from the network / Allow Logon Locally
-        $ArrayList.Clear()
-        [void]$ArrayList.Add($DomainAdmins)
-        [void]$ArrayList.Add('Administrators')
-        if ($null -ne $SG_Tier0Admins) {
-            [void]$ArrayList.Add($SG_Tier0Admins)
-        }
-        $Splat = @{
-            GpoToModify      = 'C-Housekeeping-LOCKDOWN'
-            NetworkLogon     = $ArrayList.ToArray()
-            InteractiveLogon = $ArrayList.ToArray()
-        }
-        Set-GpoPrivilegeRight @Splat
-
-        # Deny Access this computer from the network
-        # Not Defined
-
-        #  Allow Logon throug RDP/TerminalServices
-        # Not Defined
-
-        # Deny Allow Logon Locally / Deny Allow Logon throug RDP/TerminalServices
-        # Not Defined
-
-        # Logon as a Batch job / Logon as a Service
-        $ArrayList.Clear()
-        [void]$ArrayList.Add('Network Service')
-        [void]$ArrayList.Add('NT SERVICE\All Services')
-        if ($null -ne $SG_Tier0ServiceAccount) {
-            [void]$ArrayList.Add($SG_Tier0ServiceAccount)
-        }
-        $Splat = @{
-            GpoToModify  = 'C-Housekeeping-LOCKDOWN'
-            BatchLogon   = $ArrayList.ToArray()
-            ServiceLogon = $ArrayList.ToArray()
-        }
-        Set-GpoPrivilegeRight @Splat
-
-        # Deny Logon as a Batch job / Deny Logon as a Service
-        # Not Defined
-
-
-
-        # Admin Area = Infrastructure
-        #------------------------------------------------------------------------------
-
-        # Access this computer from the network
-        # Not Defined
-
-        # Deny Access this computer from the network
-        # Not Defined
-
-        # Allow Logon Locally / Allow Logon throug RDP/TerminalServices
-        $ArrayList.Clear()
-        [void]$ArrayList.Add($DomainAdmins)
-        [void]$ArrayList.Add('Administrators')
-        if ($null -ne $SL_PISM) {
-            [void]$ArrayList.Add($SL_PISM)
-        }
-        if ($null -ne $SG_Tier0Admins) {
-            [void]$ArrayList.Add($SG_Tier0Admins)
-        }
-        $Splat = @{
-            GpoToModify            = ('C-{0}-Baseline' -f $confXML.n.Admin.OUs.ItInfraT0OU.Name)
-            InteractiveLogon       = $ArrayList.ToArray()
-            RemoteInteractiveLogon = $ArrayList.ToArray()
-        }
-        Set-GpoPrivilegeRight @Splat
-
-        # Deny Allow Logon Locally / Deny Allow Logon throug RDP/TerminalServices
-        # Not Defined
-
-        # Logon as a Batch job / Logon as a Service
-        # Not Defined
-
-        # Deny Logon as a Batch job / Deny Logon as a Service
-        # Not Defined
-
-        # Back up files and directories / Bypass traverse checking / Create Global Objects / Create symbolic links
-        # Change System Time / Change Time Zone / Force shutdown from a remote system
-        # Create Page File / Enable computer and user accounts to be trusted for delegation
-        # Impersonate a client after authentication / Load and unload device drivers
-        # Increase scheduling priority / Manage auditing and security log
-        # Modify firmware environment values / Perform volume maintenance tasks
-        # Profile single process / Profile system performance / Restore files and directories
-        # Shut down the system / Take ownership of files or other objects
-        $ArrayList.Clear()
-        [void]$ArrayList.Add('Administrators')
-        if ($null -ne $SG_Tier0Admins) {
-            [void]$ArrayList.Add($SG_Tier0Admins)
-        }
-        if ($null -ne $SL_PISM) {
-            [void]$ArrayList.Add($SG_AdAdmins)
-        }
-        $Splat = @{
-            GpoToModify          = ('C-{0}-Baseline' -f $confXML.n.Admin.OUs.ItInfraT0OU.Name)
-            MachineAccount       = $ArrayList.ToArray()
-            Backup               = $ArrayList.ToArray()
-            CreateGlobal         = $ArrayList.ToArray(), 'LOCAL SERVICE', 'NETWORK SERVICE'
-            Systemtime           = $ArrayList.ToArray(), 'LOCAL SERVICE'
-            TimeZone             = $ArrayList.ToArray()
-            CreatePagefile       = $ArrayList.ToArray()
-            CreateSymbolicLink   = $ArrayList.ToArray()
-            RemoteShutDown       = $ArrayList.ToArray()
-            Impersonate          = $ArrayList.ToArray(), 'LOCAL SERVICE', 'NETWORK SERVICE', 'SERVICE'
-            IncreaseBasePriority = $ArrayList.ToArray()
-            LoadDriver           = $ArrayList.ToArray()
-            AuditSecurity        = $ArrayList.ToArray()
-            SystemEnvironment    = $ArrayList.ToArray()
-            ManageVolume         = $ArrayList.ToArray()
-            ProfileSingleProcess = $ArrayList.ToArray()
-            SystemProfile        = $ArrayList.ToArray()
-            Restore              = $ArrayList.ToArray()
-            Shutdown             = $ArrayList.ToArray()
-            TakeOwnership        = $ArrayList.ToArray()
-        }
-        Set-GpoPrivilegeRight @Splat
-
-
-        # Admin Area = Tier0 Infrastructure
-        #------------------------------------------------------------------------------
-
-        # Access this computer from the network
-        # Not Defined
-
-        # Deny Access this computer from the network
-        # Not Defined
-
-        # Allow Logon Locally / Allow Logon throug RDP/TerminalServices
-        $ArrayList.Clear()
-        [void]$ArrayList.Add($DomainAdmins)
-        [void]$ArrayList.Add('Administrators')
-        if ($null -ne $SL_PISM) {
-            [void]$ArrayList.Add($SL_PISM)
-        }
-        if ($null -ne $SG_Tier0Admins) {
-            [void]$ArrayList.Add($SG_Tier0Admins)
-        }
-        $Splat = @{
-            GpoToModify            = ('C-{0}-Baseline' -f $confXML.n.Admin.OUs.ItInfraT0OU.Name)
-            InteractiveLogon       = $ArrayList.ToArray()
-            RemoteInteractiveLogon = $ArrayList.ToArray()
-        }
-        Set-GpoPrivilegeRight @Splat
-
-        # Deny Allow Logon Locally / Deny Allow Logon throug RDP/TerminalServices
-        # Not Defined
-
-        # Logon as a Batch job / Logon as a Service
-        $ArrayList.Clear()
-        [void]$ArrayList.Add('Network Service')
-        [void]$ArrayList.Add('NT SERVICE\All Services')
-        if ($null -ne $SG_Tier0ServiceAccount) {
-            [void]$ArrayList.Add($SG_Tier0ServiceAccount)
-        }
-        $Splat = @{
-            GpoToModify  = ('C-{0}-Baseline' -f $confXML.n.Admin.OUs.ItInfraT0OU.Name)
-            BatchLogon   = $SG_Tier0ServiceAccount
-            ServiceLogon = $ArrayList.ToArray()
-        }
-        Set-GpoPrivilegeRight @Splat
-
-        # Deny Logon as a Batch job / Deny Logon as a Service
-        # Not Defined
-
-
-
-        # Admin Area = Tier1 Infrastructure
-        #------------------------------------------------------------------------------
-
-        # Access this computer from the network
-        # Not Defined
-
-        # Deny Access this computer from the network
-        # Not Defined
-
-        # Allow Logon Locally / Allow Logon throug RDP/TerminalServices / Logon as a Batch job / Logon as a Service
-        $Splat = @{
-            GpoToModify            = 'C-{0}-Baseline' -f $confXML.n.Admin.OUs.ItInfraT1OU.Name
-            InteractiveLogon       = $SG_Tier1Admins, 'Administrators'
-            RemoteInteractiveLogon = $SG_Tier1Admins
-            BatchLogon             = $SG_Tier1ServiceAccount
-            ServiceLogon           = $SG_Tier1ServiceAccount
-        }
-        Set-GpoPrivilegeRight @Splat
-
-        # Deny Logon as a Batch job / Deny Logon as a Service
-        # Not Defined
-
-
-
-        # Admin Area = Tier2 Infrastructure
-        #------------------------------------------------------------------------------
-
-        # Access this computer from the network
-        # Not Defined
-
-        # Deny Access this computer from the network
-        # Not Defined
-
-        # Allow Logon Locally / Allow Logon throug RDP/TerminalServices / Logon as a Batch job / Logon as a Service
-        $Splat = @{
-            GpoToModify            = 'C-{0}-Baseline' -f $confXML.n.Admin.OUs.ItInfraT2OU.Name
-            InteractiveLogon       = $SG_Tier2Admins, 'Administrators'
-            RemoteInteractiveLogon = $SG_Tier2Admins
-            BatchLogon             = $SG_Tier2ServiceAccount
-            ServiceLogon           = $SG_Tier2ServiceAccount
-        }
-        Set-GpoPrivilegeRight @Splat
-
-        # Deny Logon as a Batch job / Deny Logon as a Service
-        # Not Defined
-
-
-
-        # Admin Area = Stageing Infrastructure
-        #------------------------------------------------------------------------------
-
-        # Access this computer from the network
-        # Not Defined
-
-        # Deny Access this computer from the network
-        # Not Defined
-
-        # Allow Logon Locally / Allow Logon throug RDP/TerminalServices
-        $ArrayList.Clear()
-        [void]$ArrayList.Add($DomainAdmins)
-        [void]$ArrayList.Add('Administrators')
-        if ($null -ne $SL_PISM) {
-            [void]$ArrayList.Add($SL_PISM)
-        }
-        if ($null -ne $SG_Tier0Admins) {
-            [void]$ArrayList.Add($SG_Tier0Admins)
-        }
-        $Splat = @{
-            GpoToModify            = ('C-{0}-Baseline' -f $confXML.n.Admin.OUs.ItInfraStagingOU.name)
-            InteractiveLogon       = $ArrayList.ToArray()
-            RemoteInteractiveLogon = $ArrayList.ToArray()
-        }
-        Set-GpoPrivilegeRight @Splat
-
-        # Deny Allow Logon Locally / Deny Allow Logon throug RDP/TerminalServices
-        # Not Defined
-
-        # Logon as a Batch job / Logon as a Service
-        # Not Defined
-
-        # Deny Logon as a Batch job / Deny Logon as a Service
-        # Not Defined
-
-
-
-
-        # Admin Area = PAWs
-        #------------------------------------------------------------------------------
-        # Access this computer from the network / Deny Access this computer from the network
-        # Allow Logon Locally / Allow Logon throug RDP/TerminalServices
-        # Deny Allow Logon Locally / Deny Allow Logon throug RDP/TerminalServices
-        # Logon as a Batch job / Logon as a Service
-        # Deny Logon as a Batch job / Deny Logon as a Service
-
-        # Not Defined
-
-
-
-
-        # Admin Area = Stageing PAWs
-        #------------------------------------------------------------------------------
-
-        # Access this computer from the network / Deny Access this computer from the network
-        # Not Defined
-
-        # Allow Logon Locally / Allow Logon throug RDP/TerminalServices
-        $Splat = @{
-            GpoToModify            = 'C-{0}-Baseline' -f $confXML.n.Admin.OUs.ItPawStagingOU.Name
-            InteractiveLogon       = $SL_PAWM, 'Administrators'
-            RemoteInteractiveLogon = $SL_PAWM
-        }
-        Set-GpoPrivilegeRight @Splat
-
-
-        # Deny Allow Logon Locally / Deny Allow Logon throug RDP/TerminalServices
-        # Logon as a Batch job / Logon as a Service
-        # Deny Logon as a Batch job / Deny Logon as a Service
-
-        # Not Defined
-
-
-
-        # Admin Area = Tier0 PAWs
-        #------------------------------------------------------------------------------
-
-        # Access this computer from the network / Deny Access this computer from the network
-        # Not Defined
-
-        # Allow Logon Locally / Allow Logon throug RDP/TerminalServices / Logon as a Batch job / Logon as a Service
-        $Splat = @{
-            GpoToModify            = 'C-{0}-Baseline' -f $confXML.n.Admin.OUs.ItPawT0OU.Name
-            InteractiveLogon       = $SL_PAWM, 'Administrators', $SG_Tier0Admins, $AdminName, $NewAdminExists
-            RemoteInteractiveLogon = $SL_PAWM, 'Administrators', $SG_Tier0Admins, $AdminName, $NewAdminExists
-            BatchLogon             = $SG_Tier0ServiceAccount
-            ServiceLogon           = $SG_Tier0ServiceAccount
-        }
-        Set-GpoPrivilegeRight @Splat
-
-        # Deny Allow Logon Locally / Deny Allow Logon throug RDP/TerminalServices
-        # Deny Logon as a Batch job / Deny Logon as a Service
-        $Splat = @{
-            GpoToModify                = 'C-{0}-Baseline' -f $confXML.n.Admin.OUs.ItPawT0OU.Name
-            DenyInteractiveLogon       = $SG_Tier1Admins, $SG_Tier2Admins
-            DenyRemoteInteractiveLogon = $SG_Tier1Admins, $SG_Tier2Admins
-            DenyBatchLogon             = $SG_Tier1ServiceAccount, $SG_Tier2ServiceAccount
-            DenyServiceLogon           = $SG_Tier1ServiceAccount, $SG_Tier2ServiceAccount
-        }
-        Set-GpoPrivilegeRight @Splat
-
-
-
-        # Admin Area = Tier1 PAWs
-        #------------------------------------------------------------------------------
-
-        # Access this computer from the network / Deny Access this computer from the network
-        # Not Defined
-
-        # Allow Logon Locally / Allow Logon throug RDP/TerminalServices / Logon as a Batch job / Logon as a Service
-        $Splat = @{
-            GpoToModify            = 'C-{0}-Baseline' -f $confXML.n.Admin.OUs.ItPawT1OU.Name
-            InteractiveLogon       = $SG_Tier1Admins, 'Administrators'
-            RemoteInteractiveLogon = $SG_Tier1Admins
-            BatchLogon             = $SG_Tier1ServiceAccount
-            ServiceLogon           = $SG_Tier1ServiceAccount
-        }
-        Set-GpoPrivilegeRight @Splat
-
-        # Deny Allow Logon Locally / Deny Allow Logon throug RDP/TerminalServices
-        # Deny Logon as a Batch job / Deny Logon as a Service
-        $Splat = @{
-            GpoToModify                = 'C-{0}-Baseline' -f $confXML.n.Admin.OUs.ItPawT1OU.Name
-            DenyInteractiveLogon       = $SG_Tier0Admins, $SG_Tier2Admins
-            DenyRemoteInteractiveLogon = $SG_Tier0Admins, $SG_Tier2Admins
-            DenyBatchLogon             = $SG_Tier0ServiceAccount, $SG_Tier2ServiceAccount
-            DenyServiceLogon           = $SG_Tier0ServiceAccount, $SG_Tier2ServiceAccount
-        }
-        Set-GpoPrivilegeRight @Splat
-
-
-
-        # Admin Area = Tier2 PAWs
-        #------------------------------------------------------------------------------
-
-        # Access this computer from the network / Deny Access this computer from the network
-        # Not Defined
-
-        # Allow Logon Locally / Allow Logon throug RDP/TerminalServices / Logon as a Batch job / Logon as a Service
-        $Splat = @{
-            GpoToModify            = 'C-{0}-Baseline' -f $confXML.n.Admin.OUs.ItPawT2OU.Name
-            InteractiveLogon       = $SG_Tier2Admins, 'Administrators'
-            RemoteInteractiveLogon = $SG_Tier2Admins
-            BatchLogon             = $SG_Tier2ServiceAccount
-            ServiceLogon           = $SG_Tier2ServiceAccount
-        }
-        Set-GpoPrivilegeRight @Splat
-
-        # Deny Allow Logon Locally / Deny Allow Logon throug RDP/TerminalServices
-        # Deny Logon as a Batch job / Deny Logon as a Service
-        $Splat = @{
-            GpoToModify                = 'C-{0}-Baseline' -f $confXML.n.Admin.OUs.ItPawT2OU.Name
-            DenyInteractiveLogon       = $SG_Tier0Admins, $SG_Tier1Admins
-            DenyRemoteInteractiveLogon = $SG_Tier0Admins, $SG_Tier1Admins
-            DenyBatchLogon             = $SG_Tier0ServiceAccount, $SG_Tier1ServiceAccount
-            DenyServiceLogon           = $SG_Tier0ServiceAccount, $SG_Tier1ServiceAccount
-        }
-        Set-GpoPrivilegeRight @Splat
-
-
-        #endregion
-        ###############################################################################
-
-        ###############################################################################
-        #region SERVERS OU (area)
-
-        Write-Verbose -Message 'Creating Servers Area...'
-
-        ###############################################################################
-        # Create Servers and Sub OUs
-        New-DelegateAdOU -ouName $ServersOu -ouPath $Variables.AdDn -ouDescription $confXML.n.Servers.OUs.ServersOU.Description
-
-        # Create Sub-OUs for Servers
-        New-DelegateAdOU -ouName $confXML.n.Servers.OUs.SqlOU.Name -ouPath $ServersOuDn -ouDescription $confXML.n.Servers.OUs.SqlOU.Description
-        New-DelegateAdOU -ouName $confXML.n.Servers.OUs.WebOU.Name -ouPath $ServersOuDn -ouDescription $confXML.n.Servers.OUs.WebOU.Description
-        New-DelegateAdOU -ouName $confXML.n.Servers.OUs.FileOU.Name -ouPath $ServersOuDn -ouDescription $confXML.n.Servers.OUs.FileOU.Description
-        New-DelegateAdOU -ouName $confXML.n.Servers.OUs.ApplicationOU.Name -ouPath $ServersOuDn -ouDescription $confXML.n.Servers.OUs.ApplicationOU.Description
-        New-DelegateAdOU -ouName $confXML.n.Servers.OUs.HypervOU.Name -ouPath $ServersOuDn -ouDescription $confXML.n.Servers.OUs.HypervOU.Description
-        New-DelegateAdOU -ouName $confXML.n.Servers.OUs.RemoteDesktopOU.Name -ouPath $ServersOuDn -ouDescription $confXML.n.Servers.OUs.RemoteDesktopOU.Description
-
-
-
-
-
-        # Create basic GPO for Servers
-        $Splat = @{
-            gpoDescription = '{0}-Baseline' -f $ServersOu
-            gpoScope       = $confXML.n.Servers.GPOs.ServersBaseline.Scope
-            gpoLinkPath    = $ServersOuDn
-            GpoAdmin       = $sl_GpoAdminRight
-            gpoBackupId    = $confXML.n.Servers.GPOs.ServersBaseline.backupID
-            gpoBackupPath  = Join-Path $DMscripts SecTmpl
-        }
-        New-DelegateAdGpo @Splat
-
-        # Create basic GPOs for different types under Servers
-        $Splat = @{
-            gpoScope      = 'C'
-            GpoAdmin      = $sl_GpoAdminRight
-            gpoBackupPath = Join-Path $DMscripts SecTmpl
-        }
-        New-DelegateAdGpo @Splat -gpoDescription ('{0}-Baseline' -f $confXML.n.Servers.OUs.ApplicationOU.Name) -gpoLinkPath ('OU={0},{1}' -f $confXML.n.Servers.OUs.ApplicationOU.Name, $ServersOuDn)
-        New-DelegateAdGpo @Splat -gpoDescription ('{0}-Baseline' -f $confXML.n.Servers.OUs.FileOU.Name) -gpoLinkPath ('OU={0},{1}' -f $confXML.n.Servers.OUs.FileOU.Name, $ServersOuDn)
-        New-DelegateAdGpo @Splat -gpoDescription ('{0}-Baseline' -f $confXML.n.Servers.OUs.HypervOU.Name) -gpoLinkPath ('OU={0},{1}' -f $confXML.n.Servers.OUs.HypervOU.Name, $ServersOuDn)
-        New-DelegateAdGpo @Splat -gpoDescription ('{0}-Baseline' -f $confXML.n.Servers.OUs.RemoteDesktopOU.Name) -gpoLinkPath ('OU={0},{1}' -f $confXML.n.Servers.OUs.RemoteDesktopOU.Name, $ServersOuDn)
-        New-DelegateAdGpo @Splat -gpoDescription ('{0}-Baseline' -f $confXML.n.Servers.OUs.SqlOU.Name) -gpoLinkPath ('OU={0},{1}' -f $confXML.n.Servers.OUs.SqlOU.Name, $ServersOuDn)
-        New-DelegateAdGpo @Splat -gpoDescription ('{0}-Baseline' -f $confXML.n.Servers.OUs.WebOU.Name) -gpoLinkPath ('OU={0},{1}' -f $confXML.n.Servers.OUs.WebOU.Name, $ServersOuDn)
-
-
-        # Tier1 Restrictions
-        #------------------------------------------------------------------------------
-
-        # Access this computer from the network / Deny Access this computer from the network
-        # Not Defined
-
-        # Allow Logon Locally / Allow Logon throug RDP/TerminalServices / Logon as a Batch job / Logon as a Service
-        $Splat = @{
-            GpoToModify            = 'C-{0}-Baseline' -f $ServersOu
-            BatchLogon             = $SG_Tier1ServiceAccount
-            ServiceLogon           = $SG_Tier1ServiceAccount
-            InteractiveLogon       = $SG_Tier1Admins
-            RemoteInteractiveLogon = $SG_Tier1Admins
-        }
-        Set-GpoPrivilegeRight @Splat
-
-
-        # Deny Allow Logon Locally / Deny Allow Logon throug RDP/TerminalServices / Deny Logon as a Batch job / Deny Logon as a Service
-        $ArrayList.Clear()
-        [void]$ArrayList.Add('Schema Admins')
-        [void]$ArrayList.Add($EnterpriseAdmins)
-        [void]$ArrayList.Add($DomainAdmins)
-        [void]$ArrayList.Add('Administrators')
-        [void]$ArrayList.Add($AccountOperators)
-        [void]$ArrayList.Add('Backup Operators')
-        [void]$ArrayList.Add('Print Operators')
-        [void]$ArrayList.Add($ServerOperators)
-        if ($null -ne $AdminName) {
-            [void]$ArrayList.Add($AdminName)
-        }
-        if ($null -ne $NewAdminExists) {
-            [void]$ArrayList.Add($NewAdminExists)
-        }
-        if ($null -ne $SG_Tier0Admins) {
-            [void]$ArrayList.Add($SG_Tier0Admins)
-        }
-        if ($null -ne $SG_Tier2Admins) {
-            [void]$ArrayList.Add($SG_Tier2Admins)
-        }
-        $Splat = @{
-            GpoToModify                = 'C-{0}-Baseline' -f $ServersOu
-            DenyInteractiveLogon       = $ArrayList.ToArray()
-            DenyRemoteInteractiveLogon = $ArrayList.ToArray()
-            DenyBatchLogon             = $SG_Tier0ServiceAccount, $SG_Tier2ServiceAccount
-            DenyServiceLogon           = $SG_Tier0ServiceAccount, $SG_Tier2ServiceAccount
-        }
-        Set-GpoPrivilegeRight @Splat
-
-        # Back up files and directories / Bypass traverse checking / Create Global Objects / Create symbolic links
-        # Change System Time / Change Time Zone / Force shutdown from a remote system
-        # Create Page File / Enable computer and user accounts to be trusted for delegation
-        # Impersonate a client after authentication / Load and unload device drivers
-        # Increase scheduling priority / Manage auditing and security log
-        # Modify firmware environment values / Perform volume maintenance tasks
-        # Profile single process / Profile system performance / Restore files and directories
-        # Shut down the system / Take ownership of files or other objects
-        $ArrayList.Clear()
-        [void]$ArrayList.Add('Administrators')
-        if ($null -ne $SG_Tier0Admins) {
-            [void]$ArrayList.Add($SG_Tier1Admins)
-        }
-        $Splat = @{
-            GpoToModify          = 'C-{0}-Baseline' -f $ServersOu
-            Backup               = $ArrayList.ToArray()
-            MachineAccount       = $ArrayList.ToArray()
-            CreateGlobal         = $ArrayList.ToArray(), 'LOCAL SERVICE', 'NETWORK SERVICE'
-            Systemtime           = $ArrayList.ToArray(), 'LOCAL SERVICE'
-            TimeZone             = $ArrayList.ToArray()
-            CreatePagefile       = $ArrayList.ToArray()
-            CreateSymbolicLink   = $ArrayList.ToArray()
-            RemoteShutDown       = $ArrayList.ToArray()
-            Impersonate          = $ArrayList.ToArray(), 'LOCAL SERVICE', 'NETWORK SERVICE', 'SERVICE'
-            IncreaseBasePriority = $ArrayList.ToArray()
-            LoadDriver           = $ArrayList.ToArray()
-            AuditSecurity        = $ArrayList.ToArray()
-            SystemEnvironment    = $ArrayList.ToArray()
-            ManageVolume         = $ArrayList.ToArray()
-            ProfileSingleProcess = $ArrayList.ToArray()
-            SystemProfile        = $ArrayList.ToArray()
-            Restore              = $ArrayList.ToArray()
-            Shutdown             = $ArrayList.ToArray()
-            TakeOwnership        = $ArrayList.ToArray()
-        }
-        Set-GpoPrivilegeRight @Splat
-
-
-
-
-        ###############################################################################
-        #region Delegation to SL_SvrAdmRight and SL_SvrOpsRight groups to SERVERS area
-
-
-        # Get the DN of 1st level OU underneath SERVERS area
-        $AllSubOu = Get-ADOrganizationalUnit -Filter * -SearchBase $ServersOuDn -SearchScope OneLevel | Select-Object -ExpandProperty DistinguishedName
-
-        # Iterate through each sub OU and invoke delegation
-        Foreach ($Item in $AllSubOu) {
-            ###############################################################################
-            # Delegation to SL_SvrAdmRight group to SERVERS area
-
-            Set-AdAclDelegateComputerAdmin -Group $SL_SvrAdmRight -LDAPpath $Item -QuarantineDN $ItQuarantinePcOuDn
-
-            ###############################################################################
-            # Delegation to SL_SvrOpsRight group on SERVERS area
-
-            # Change Public Info
-            Set-AdAclComputerPublicInfo -Group $SL_SvrOpsRight -LDAPpath $Item
-
-            # Change Personal Info
-            Set-AdAclComputerPersonalInfo -Group $SL_SvrOpsRight -LDAPpath $Item
-
-        }#end foreach
-
-        # Create/Delete OUs within Servers
-        Set-AdAclCreateDeleteOU -Group $SL_InfraRight -LDAPpath $ServersOuDn
-
-        # Change OUs within Servers
-        Set-AdAclChangeOU -Group $SL_AdRight -LDAPpath $ServersOuDn
-
-        #endregion
-        ###############################################################################
-
-        #endregion
-        ###############################################################################
-
-        ###############################################################################
-        #region Create Sites OUs (Area)
-
-        Write-Verbose -Message 'Creating Sites Area...'
-
-        New-DelegateAdOU -ouName $SitesOu -ouPath $Variables.AdDn -ouDescription $confXML.n.Sites.OUs.SitesOU.Description
-
-        # Create basic GPO for Users and Computers
-        $Splat = @{
-            gpoDescription = '{0}-Baseline' -f $SitesOu
-            gpoLinkPath    = $SitesOuDn
-            GpoAdmin       = $sl_GpoAdminRight
-            gpoBackupPath  = Join-Path $DMscripts SecTmpl
-        }
-        New-DelegateAdGpo @Splat -gpoScope 'C' -gpoBackupID $confXML.n.Sites.OUs.OuSiteComputer.backupID
-        New-DelegateAdGpo @Splat -gpoScope 'U' -gpoBackupID $confXML.n.Sites.OUs.OuSiteUser.backupID
-
-
-
-
-        # Tier2 Restrictions
-        #------------------------------------------------------------------------------
-
-        $ArrayList.Clear()
-        [void]$ArrayList.Add('Schema Admins')
-        [void]$ArrayList.Add($EnterpriseAdmins)
-        [void]$ArrayList.Add($DomainAdmins)
-        [void]$ArrayList.Add('Administrators')
-        [void]$ArrayList.Add($AccountOperators)
-        [void]$ArrayList.Add('Backup Operators')
-        [void]$ArrayList.Add('Print Operators')
-        [void]$ArrayList.Add($ServerOperators)
-        if ($null -ne $AdminName) {
-            [void]$ArrayList.Add($AdminName)
-        }
-        if ($null -ne $NewAdminExists) {
-            [void]$ArrayList.Add($NewAdminExists)
-        }
-        if ($null -ne $SG_Tier0Admins) {
-            [void]$ArrayList.Add($SG_Tier0Admins)
-        }
-        if ($null -ne $SG_Tier1Admins) {
-            [void]$ArrayList.Add($SG_Tier1Admins)
-        }
-        $Splat = @{
-            GpoToModify                = 'C-{0}-Baseline' -f $SitesOu
-            DenyInteractiveLogon       = $ArrayList.ToArray()
-            DenyRemoteInteractiveLogon = $ArrayList.ToArray()
-            DenyBatchLogon             = $SG_Tier0ServiceAccount, $SG_Tier1ServiceAccount
-            DenyServiceLogon           = $SG_Tier0ServiceAccount, $SG_Tier1ServiceAccount
-            BatchLogon                 = $SG_Tier2ServiceAccount
-            ServiceLogon               = $SG_Tier2ServiceAccount
-            InteractiveLogon           = $SG_Tier2Admins
-            RemoteInteractiveLogon     = $SG_Tier2Admins
-        }
-        Set-GpoPrivilegeRight @Splat
-
-        # Back up files and directories / Bypass traverse checking / Create Global Objects / Create symbolic links
-        # Change System Time / Change Time Zone / Force shutdown from a remote system
-        # Create Page File / Enable computer and user accounts to be trusted for delegation
-        # Impersonate a client after authentication / Load and unload device drivers
-        # Increase scheduling priority / Manage auditing and security log
-        # Modify firmware environment values / Perform volume maintenance tasks
-        # Profile single process / Profile system performance / Restore files and directories
-        # Shut down the system / Take ownership of files or other objects
-        $ArrayList.Clear()
-        [void]$ArrayList.Add('Administrators')
-        if ($null -ne $SG_Tier0Admins) {
-            [void]$ArrayList.Add($SG_Tier2Admins)
-        }
-        $Splat = @{
-            GpoToModify          = 'C-{0}-Baseline' -f $SitesOu
-            Backup               = $ArrayList.ToArray()
-            MachineAccount       = $ArrayList.ToArray()
-            CreateGlobal         = $ArrayList.ToArray(), 'LOCAL SERVICE', 'NETWORK SERVICE'
-            Systemtime           = $ArrayList.ToArray(), 'LOCAL SERVICE'
-            TimeZone             = $ArrayList.ToArray()
-            CreatePagefile       = $ArrayList.ToArray()
-            CreateSymbolicLink   = $ArrayList.ToArray()
-            RemoteShutDown       = $ArrayList.ToArray()
-            Impersonate          = $ArrayList.ToArray(), 'LOCAL SERVICE', 'NETWORK SERVICE', 'SERVICE'
-            IncreaseBasePriority = $ArrayList.ToArray()
-            LoadDriver           = $ArrayList.ToArray()
-            AuditSecurity        = $ArrayList.ToArray()
-            SystemEnvironment    = $ArrayList.ToArray()
-            ManageVolume         = $ArrayList.ToArray()
-            ProfileSingleProcess = $ArrayList.ToArray()
-            SystemProfile        = $ArrayList.ToArray()
-            Restore              = $ArrayList.ToArray()
-            Shutdown             = $ArrayList.ToArray()
-            TakeOwnership        = $ArrayList.ToArray()
-        }
-        Set-GpoPrivilegeRight @Splat
-
-
-
-
-
-        # Create Global OU within SITES area
-        New-DelegateAdOU -ouName $SitesGlobalOu -ouPath $SitesOuDn -ouDescription $confXML.n.Sites.OUs.OuSiteGlobal.Description
-        New-DelegateAdOU -ouName $SitesGlobalGroupOu -ouPath $SitesGlobalOuDn -ouDescription $confXML.n.Sites.OUs.OuSiteGlobalGroups.Description
-        New-DelegateAdOU -ouName $SitesGlobalAppAccUserOu -ouPath $SitesGlobalOuDn -ouDescription $confXML.n.Sites.OUs.OuSiteGlobalAppAccessUsers.Description
-
-
-        # Sites OU
-        # Create/Delete OUs within Sites
-        Set-AdAclCreateDeleteOU -Group $SL_InfraRight -LDAPpath $SitesOuDn
-
-        # Sites OU
-        # Change OUs
-        Set-AdAclChangeOU -Group $SL_AdRight -LDAPpath $SitesOuDn
-
-
-        Write-Verbose -Message 'START APPLICATION ACCESS USER Global Delegation'
-        ###############################################################################
-        #region USER Site Administrator Delegation
-        $Splat = @{
-            Group    = $SL_GlobalAppAccUserRight
-            LDAPPath = $SitesGlobalAppAccUserOuDn
-        }
-        Set-AdAclDelegateUserAdmin @Splat
-
-        #### GAL
-        Set-AdAclDelegateGalAdmin @Splat
-
-        Add-AdGroupNesting -Identity $SL_GlobalAppAccUserRight -Members $SG_GlobalUserAdmins
-
-        #endregion USER Site Delegation
-        ###############################################################################
-
-        Write-Verbose -Message 'START GROUP Global Delegation'
-        ###############################################################################
-        #region GROUP Site Admin Delegation
-
-        # Create/Delete Groups
-        Set-AdAclCreateDeleteGroup -Group $SL_GlobalGroupRight -LDAPpath $SitesGlobalGroupOuDn
-
-        # Nest groups
-        Add-AdGroupNesting -Identity $SL_GlobalGroupRight -Members $SG_GlobalGroupAdmins
-
-        #### GAL
-
-        # Change Group Properties
-        Set-AdAclChangeGroup -Group $SL_GlobalGroupRight -LDAPpath $SitesGlobalGroupOuDn
-
-        #endregion GROUP Site Delegation
-        ###############################################################################
-
-        Write-Verbose -Message 'Sites area was delegated correctly to the corresponding groups.'
-
-        #endregion
-        ###############################################################################
-
-
-        ###############################################################################
-        # Check if Exchange objects have to be created. Proccess if TRUE
-        if ($CreateExchange) {
-
-            Write-Verbose -Message 'Creating Exchange On-Prem objects and delegations'
-
-            # Get the Config.xml file
-            $param = @{
-                ConfigXMLFile = Join-Path -Path $DMscripts -ChildPath Config.xml -Resolve
-                verbose       = $true
-            }
-
-            New-ExchangeObject @param
-        }
-
-        ###############################################################################
-        # Check if DFS objects have to be created. Proccess if TRUE
-        if ($CreateDfs) {
-
-            Write-Verbose -Message 'Creating DFS objects and delegations'
-            # Get the Config.xml file
-            $param = @{
-                ConfigXMLFile = Join-Path -Path $DMscripts -ChildPath Config.xml -Resolve
-                verbose       = $true
-            }
-            New-DfsObject @param
-        }
-
-        ###############################################################################
-        # Check if Certificate Authority (PKI) objects have to be created. Proccess if TRUE
-        if ($CreateCa) {
-
-            Write-Verbose -Message 'Creating CA Services, objects and delegations'
-
-            New-CaObject -ConfigXMLFile $ConfXML
-        }
-
-        ###############################################################################
-        # Check if Advanced Group Policy Management (AGPM) objects have to be created. Proccess if TRUE
-        if ($CreateAGPM) {
-
-            Write-Verbose -Message 'Creating AGPM objects and delegations'
-
-            New-AGPMObject -ConfigXMLFile $ConfXML
-        }
-
-        ###############################################################################
-        # Check if MS Local Administrator Password Service (LAPS) is to be used. Proccess if TRUE
-        if ($CreateLAPS) {
-
-            Write-Verbose -Message 'Creating LAPS objects and delegations'
-            #To-Do
-            #New-LAPSobjects -PawOuDn $ItPawOuDn -ServersOuDn $ServersOuDn -SitesOuDn $SitesOuDn
-            New-LAPSobject -ConfigXMLFile $ConfXML
-        }
-
-        ###############################################################################
-        # Check if DHCP is to be used. Proccess if TRUE
-        if ($CreateDHCP) {
-
-            Write-Verbose -Message 'Creating DHCP objects and delegations'
-
-            #
-            New-DHCPobject -ConfigXMLFile $ConfXML
-        }
-
-    }
-    End {
-        Write-Verbose -Message "Function $($MyInvocation.InvocationName) finished creating central OU."
-        Write-Verbose -Message ''
-        Write-Verbose -Message '-------------------------------------------------------------------------------'
-        Write-Verbose -Message ''
-    }
-}
+﻿function New-CentralItOu {
+    <#
+        .Synopsis
+            Create Central OU and additional Tier 0 infrastructure OUs
+        .DESCRIPTION
+            Create Central OU including sub-OUs, secure them accordingly, move built-in objects
+            and secure them, create needed groups and secure them, make nesting and delegations
+            and finally create PSO and delegate accordingly.
+            This function is mainly a wrapper used to create Tier0 objects
+        .EXAMPLE
+            New-CentralItOu -ConfigXMLFile 'C:\PsScripts\Configuration.xml'
+        .EXAMPLE
+            # Get the Config.xml file
+            $param = @{
+                ConfigXMLFile = Join-Path -Path $DMscripts -ChildPath Config.xml -Resolve
+                verbose = $true
+            }
+
+            # Check if Exchange needs to be created
+            if($confXML.N.Domains.Prod.CreateExContainers) {
+                $param.add("CreateExchange", $true)
+            }
+
+            # Check if DFS needs to be created
+            if($confXML.N.Domains.Prod.CreateDFS) {
+                $param.add("CreateDFS", $true)
+            }
+
+            # Check if CA needs to be created
+            if($confXML.N.Domains.Prod.CreateCa) {
+                $param.add("CreateCa", $true)
+            }
+
+            # Check if LAPS needs to be created
+            if($confXML.N.Domains.Prod.CreateLAPS) {
+                $param.add("CreateLAPS", $true)
+            }
+
+            # Check if DHCP needs to be created
+            if($confXML.N.Domains.Prod.CreateDHCP) {
+                $param.add("CreateDHCP", $true)
+            }
+
+            #Create Central OU Structure
+            New-CentralItOu @param
+
+        .PARAMETER ConfigXMLFile
+            [STRING] Full path to the configuration.xml file
+        .PARAMETER CreateExchange
+            [SWITCH] If present It will create all needed Exchange objects, containers and delegations
+        .PARAMETER CreateDfs
+            [SWITCH] If present It will create all needed DFS objects, containers and delegations
+        .PARAMETER CreateCa
+            [SWITCH] If present It will create all needed Certificate Authority (PKI) objects, containers and delegations
+        .PARAMETER CreateAGPM
+            [SWITCH] If present It will create all needed AGPM objects, containers and delegations
+        .PARAMETER CreateLAPS
+            [SWITCH] If present It will create all needed LAPS objects, containers and delegations
+        .PARAMETER CreateDHCP
+            [SWITCH] If present It will create all needed DHCP objects, containers and delegations
+        .PARAMETER DMscripts
+            [String] Full path to the Delegation Model Scripts Directory
+        .NOTES
+            This function relies on Config.xml file.
+        .NOTES
+            Used Functions:
+                Name                                   | Module
+                ---------------------------------------|--------------------------
+                Set-AdAclDelegateComputerAdmin         | EguibarIT
+                Add-AdGroupNesting                     | EguibarIT
+                Get-CurrentErrorToDisplay              | EguibarIT
+                New-AdDelegatedGroup                   | EguibarIT
+                New-DelegateAdGpo                      | EguibarIT
+                New-DelegateAdOU                       | EguibarIT
+                Set-AdAclDelegateUserAdmin             | EguibarIT
+                Set-AdAclDelegateGalAdmin              | EguibarIT
+                Remove-Everyone                        | EguibarIT.DelegationPS
+                Remove-PreWin2000                      | EguibarIT.DelegationPS
+                Set-AdAclChangeGroup                   | EguibarIT.DelegationPS
+                Set-AdAclChangeOU                      | EguibarIT.DelegationPS
+                Set-AdAclChangeSite                    | EguibarIT.DelegationPS
+                Set-AdAclChangeSiteLink                | EguibarIT.DelegationPS
+                Set-AdAclChangeSubnet                  | EguibarIT.DelegationPS
+                Set-AdAclChangeUserPassword            | EguibarIT.DelegationPS
+                Set-AdAclComputerPersonalInfo          | EguibarIT.DelegationPS
+                Set-AdAclComputerPublicInfo            | EguibarIT.DelegationPS
+                Set-AdAclCreateDeleteComputer          | EguibarIT.DelegationPS
+                Set-AdAclCreateDeleteContact           | EguibarIT.DelegationPS
+                Set-AdAclCreateDeleteGMSA              | EguibarIT.DelegationPS
+                Set-AdAclCreateDeleteGPO               | EguibarIT.DelegationPS
+                Set-AdAclCreateDeleteGroup             | EguibarIT.DelegationPS
+                Set-AdAclCreateDeleteMSA               | EguibarIT.DelegationPS
+                Set-AdAclCreateDeleteOU                | EguibarIT.DelegationPS
+                Set-AdAclCreateDeleteOU                | EguibarIT.DelegationPS
+                Set-AdAclCreateDeletePrintQueue        | EguibarIT.DelegationPS
+                Set-AdAclCreateDeleteSite              | EguibarIT.DelegationPS
+                Set-AdAclCreateDeleteSiteLink          | EguibarIT.DelegationPS
+                Set-AdAclCreateDeleteSubnet            | EguibarIT.DelegationPS
+                Set-AdAclCreateDeleteUser              | EguibarIT.DelegationPS
+                Set-AdAclCreateDeleteUser              | EguibarIT.DelegationPS
+                Set-AdAclGPoption                      | EguibarIT.DelegationPS
+                Set-AdAclLinkGPO                       | EguibarIT.DelegationPS
+                Set-AdAclMngPrivilegedAccounts         | EguibarIT.DelegationPS
+                Set-AdAclMngPrivilegedGroups           | EguibarIT.DelegationPS
+                Set-AdAclResetUserPassword             | EguibarIT.DelegationPS
+                Set-AdAclUserAccountRestriction        | EguibarIT.DelegationPS
+                Set-AdAclUserGroupMembership           | EguibarIT.DelegationPS
+                Set-AdAclUserLogonInfo                 | EguibarIT.DelegationPS
+                Set-AdDirectoryReplication             | EguibarIT.DelegationPS
+                Set-AdInheritance                      | EguibarIT.DelegationPS
+                Set-CreateDeleteInetOrgPerson          | EguibarIT.DelegationPS
+                Set-DeleteOnlyComputer                 | EguibarIT.DelegationPS
+                Set-GpoPrivilegeRight                 | EguibarIT.DelegationPS
+                Add-ADFineGrainedPasswordPolicySubject | ActiveDirectory
+                Get-ADFineGrainedPasswordPolicy        | ActiveDirectory
+                Get-ADGroup                            | ActiveDirectory
+                Get-ADServiceAccount                   | ActiveDirectory
+                Get-AdUser                             | ActiveDirectory
+                Move-ADObject                          | ActiveDirectory
+                New-ADFineGrainedPasswordPolicy        | ActiveDirectory
+                New-ADServiceAccount                   | ActiveDirectory
+                New-AdUser                             | ActiveDirectory
+                Set-ADObject                           | ActiveDirectory
+                Set-AdUser                             | ActiveDirectory
+                Import-GPO                             | GroupPolicy
+                Add-KdsRootKey                         | Kds
+
+        .NOTES
+            Version:         1.3
+            DateModified:    21/Oct/2021
+            LasModifiedBy:   Vicente Rodriguez Eguibar
+                vicente@eguibar.com
+                Eguibar Information Technology S.L.
+                http://www.eguibarit.com
+    #>
+    [CmdletBinding(SupportsShouldProcess = $true, ConfirmImpact = 'Medium')]
+    [OutputType([String])]
+
+    Param (
+        # PARAM1 full path to the configuration.xml file
+        [Parameter(Mandatory = $true,
+            ValueFromPipeline = $True,
+            ValueFromPipelineByPropertyName = $True,
+            ValueFromRemainingArguments = $false,
+            HelpMessage = 'Full path to the configuration.xml file',
+            Position = 0)]
+        [string]
+        $ConfigXMLFile,
+
+        # Param2 If present It will create all needed Exchange objects, containers and delegations
+        [Parameter(Mandatory = $false,
+            ValueFromPipeline = $true,
+            ValueFromPipelineByPropertyName = $true,
+            ValueFromRemainingArguments = $false,
+            HelpMessage = 'If present It will create all needed Exchange objects, containers and delegations.',
+            Position = 1)]
+        [switch]
+        $CreateExchange,
+
+        # Param3 Create DFS Objects
+        [Parameter(Mandatory = $false,
+            ValueFromPipeline = $true,
+            ValueFromPipelineByPropertyName = $true,
+            ValueFromRemainingArguments = $false,
+            HelpMessage = 'If present It will create all needed DFS objects, containers and delegations.',
+            Position = 2)]
+        [switch]
+        $CreateDfs,
+
+        # Param4 Create CA (PKI) Objects
+        [Parameter(Mandatory = $false,
+            ValueFromPipeline = $true,
+            ValueFromPipelineByPropertyName = $true,
+            ValueFromRemainingArguments = $false,
+            HelpMessage = 'If present It will create all needed Certificate Authority (PKI) objects, containers and delegations.',
+            Position = 3)]
+        [switch]
+        $CreateCa,
+
+        # Param5 Create AGPM Objects
+        [Parameter(Mandatory = $false,
+            ValueFromPipeline = $true,
+            ValueFromPipelineByPropertyName = $true,
+            ValueFromRemainingArguments = $false,
+            HelpMessage = 'If present It will create all needed AGPM objects, containers and delegations.',
+            Position = 4)]
+        [switch]
+        $CreateAGPM,
+
+        # Param6 Create LAPS Objects
+        [Parameter(Mandatory = $false,
+            ValueFromPipeline = $true,
+            ValueFromPipelineByPropertyName = $true,
+            ValueFromRemainingArguments = $false,
+            HelpMessage = 'If present It will create all needed LAPS objects, containers and delegations.',
+            Position = 5)]
+        [switch]
+        $CreateLAPS,
+
+        # Param7 Create DHCP Objects
+        [Parameter(Mandatory = $false,
+            ValueFromPipeline = $true,
+            ValueFromPipelineByPropertyName = $true,
+            ValueFromRemainingArguments = $false,
+            HelpMessage = 'If present It will create all needed DHCP objects, containers and delegations.',
+            Position = 6)]
+        [switch]
+        $CreateDHCP,
+
+        # Param8 Location of all scripts & files
+        [Parameter(Mandatory = $false,
+            ValueFromPipeline = $true,
+            ValueFromPipelineByPropertyName = $true,
+            ValueFromRemainingArguments = $false,
+            HelpMessage = 'Path to all the scripts and files needed by this function',
+            Position = 7)]
+        [PSDefaultValue(Help = 'Default Value is "C:\PsScripts\"')]
+        [string]
+        $DMscripts = 'C:\PsScripts\'
+    )
+
+    Begin {
+
+        $error.clear()
+
+        Write-Verbose -Message '|=> ************************************************************************ <=|'
+        Write-Verbose -Message (Get-Date).ToShortDateString()
+        Write-Verbose -Message ('  Starting: {0}' -f $MyInvocation.Mycommand)
+        Write-Verbose -Message ('Parameters used by the function... {0}' -f (Get-FunctionDisplay $PsBoundParameters -Verbose:$False))
+
+        ##############################
+        # Variables Definition
+
+
+        ################################################################################
+        # Initializations
+
+        # These modules must be imported without checking and handling.
+        Import-Module -Name ServerManager -Force -Verbose:$false
+        Import-Module -Name GroupPolicy -Force -Verbose:$false
+
+        $AllModules = @(
+            'ActiveDirectory',
+            'EguibarIT',
+            'EguibarIT.DelegationPS'
+        )
+        foreach ($item in $AllModules) {
+            Import-MyModule -name $item
+        } #end ForEach
+
+
+        ################################################################################
+        #region Declarations
+
+        #region Files-Splatting
+        try {
+            # Check if Config.xml file is loaded. If not, proceed to load it.
+            If (-Not (Test-Path -Path variable:confXML)) {
+                # Check if the Config.xml file exist on the given path
+                If (Test-Path -Path $PSBoundParameters['ConfigXMLFile']) {
+                    #Open the configuration XML file
+                    $confXML = [xml](Get-Content $PSBoundParameters['ConfigXMLFile'])
+                } #end if
+            } #end if
+        } catch {
+            ###Get-CurrentErrorToDisplay -CurrentError $error[0]
+            throw
+        } # End Try
+
+        # Read the value from parsed SWITCH parameters.
+        try {
+            # Check if CreateExchange parameter is parsed.
+            If ($PSBoundParameters['CreateExchange']) {
+                # If parameter is parsed, then make variable TRUE
+                $CreateExchange = $True
+            } else {
+                # Otherwise variable is FALSE
+                $CreateExchange = $False
+            }
+
+            # Check if CreateDfs parameter is parsed.
+            If ($PSBoundParameters['CreateDfs']) {
+                # If parameter is parsed, then make variable TRUE
+                $CreateDfs = $True
+            } else {
+                # Otherwise variable is FALSE
+                $CreateDfs = $False
+            }
+
+            # Check if CreateCa parameter is parsed.
+            If ($PSBoundParameters['CreateCa']) {
+                # If parameter is parsed, then make variable TRUE
+                $CreateCa = $True
+            } else {
+                # Otherwise variable is FALSE
+                $CreateCa = $False
+            }
+
+            # Check if CreateAGPM  parameter is parsed.
+            If ($PSBoundParameters['CreateAGPM']) {
+                # If parameter is parsed, then make variable TRUE
+                $CreateAGPM = $True
+            } else {
+                # Otherwise variable is FALSE
+                $CreateAGPM = $False
+            }
+
+            # Check if CreateLAPS  parameter is parsed.
+            If ($PSBoundParameters['CreateLAPS']) {
+                # If parameter is parsed, then make variable TRUE
+                $CreateLAPS = $True
+            } else {
+                # Otherwise variable is FALSE
+                $CreateLAPS = $False
+            }
+        } catch {
+            ###Get-CurrentErrorToDisplay -CurrentError $error[0]
+            throw
+        } # End Try
+
+
+
+        # Naming conventions hashtable
+        $NC = @{'sl' = $confXML.n.NC.LocalDomainGroupPreffix
+            'sg'     = $confXML.n.NC.GlobalGroupPreffix
+            'su'     = $confXML.n.NC.UniversalGroupPreffix
+            'Delim'  = $confXML.n.NC.Delimiter
+            'T0'     = $confXML.n.NC.AdminAccSufix0
+            'T1'     = $confXML.n.NC.AdminAccSufix1
+            'T2'     = $confXML.n.NC.AdminAccSufix2
+        }
+
+        #('{0}{1}{2}{1}{3}' -f $NC['sg'], $NC['Delim'], $confXML.n.Admin.lg.PAWM.name, $NC['T0'])
+        # SG_PAWM_T0
+
+
+
+
+        [String]$CurrentDC = '{0}.{1}' -f (($env:LOGONSERVER).replace('\', '')), $env:USERDNSDOMAIN
+
+
+
+        # parameters variable for splatting CMDlets
+        $Splat = [hashtable]::New([StringComparer]::OrdinalIgnoreCase)
+        $ArrayList = [System.Collections.ArrayList]::New()
+
+        $AllGroups = [System.Collections.Generic.HashSet[object]]::New()
+
+
+        $Splat = @{
+            Name  = 'SG_Operations'
+            Value = ('{0}{1}{2}' -f $NC['sg'], $NC['Delim'], $confXML.n.Servers.GG.Operations.Name)
+            Force = $true
+        }
+        New-Variable @Splat
+        $Splat = @{
+            Name  = 'SG_ServerAdmins'
+            Value = ('SG{0}{1}' -f $NC['Delim'], $confXML.n.Servers.GG.ServerAdmins.Name)
+            Force = $true
+        }
+        New-Variable @Splat
+
+        $Splat = @{
+            Name  = 'SL_SvrAdmRight'
+            Value = ('SL{0}{1}' -f $NC['Delim'], $confXML.n.Servers.LG.SvrAdmRight.Name)
+            Force = $true
+        }
+        New-Variable @Splat
+        $Splat = @{
+            Name  = 'SL_SvrOpsRight'
+            Value = ('SL{0}{1}' -f $NC['Delim'], $confXML.n.Servers.LG.SvrOpsRight.Name)
+            Force = $true
+        }
+        New-Variable @Splat
+
+        #endregion Files-Splatting
+
+
+        #region Users
+        $AdminName = $confXML.n.Admin.users.Admin.Name
+        $newAdminName = $confXML.n.Admin.users.NEWAdmin.Name
+        $GuestNewName = $confXML.n.Admin.users.Guest.Name
+
+
+        # Get the AD Objects by Well-Known SID
+        try {
+            # Administrator
+            $AdminName = Get-ADUser -Filter * | Where-Object { $_.SID -like 'S-1-5-21-*-500' }
+            # Domain Admins
+            $DomainAdmins = Get-ADGroup -Filter * | Where-Object { $_.SID -like 'S-1-5-21-*-512' }
+            # Enterprise Admins
+            $EnterpriseAdmins = Get-ADGroup -Filter * | Where-Object { $_.SID -like 'S-1-5-21-*-519' }
+            # Group Policy Creators Owner
+            $GPOCreatorsOwner = Get-ADGroup -Filter * | Where-Object { $_.SID -like 'S-1-5-21-*-520' }
+            # Denied RODC Password Replication Group
+            $DeniedRODC = Get-ADGroup -Filter * | Where-Object { $_.SID -like 'S-1-5-21-*-572' }
+            # Cryptographic Operators
+            $CryptoOperators = Get-ADGroup -Filter * | Where-Object { $_.SID -like 'S-1-5-32-569' }
+            # Event Log Readers
+            $EvtLogReaders = Get-ADGroup -Filter * | Where-Object { $_.SID -like 'S-1-5-32-573' }
+            # Performance Log Users
+            $PerfLogUsers = Get-ADGroup -Filter * | Where-Object { $_.SID -like 'S-1-5-32-559' }
+            # Performance Monitor Users
+            $PerfMonitorUsers = Get-ADGroup -Filter * | Where-Object { $_.SID -like 'S-1-5-32-558' }
+            # Remote Desktop Users
+            $RemoteDesktopUsers = Get-ADGroup -Filter * | Where-Object { $_.SID -like 'S-1-5-32-555' }
+            # Server Operators
+            $ServerOperators = Get-ADGroup -Filter * | Where-Object { $_.SID -like 'S-1-5-32-549' }
+            # Remote Management Users
+            $RemoteMngtUsers = Get-ADGroup -Filter * | Where-Object { $_.SID -like 'S-1-5-32-580' }
+            # Account Operators
+            $AccountOperators = Get-ADGroup -Filter * | Where-Object { $_.SID -like 'S-1-5-32-548' }
+
+
+            # DNS Administrators
+            $DnsAdmins = Get-ADGroup -Identity 'DnsAdmins'
+            # Protected Users
+            $ProtectedUsers = Get-ADGroup -Identity 'Protected Users'
+        } catch {
+            Write-Error -Message 'One or some of the User/Groups was not able to be retrived. Please check'
+        } #end Try-Catch
+        #endregion Users
+
+
+
+        # Organizational Units Names
+        # Iterate all OUs within Admin
+        Foreach ($node in $confXML.n.Admin.OUs.ChildNodes) {
+            $Splat = @{
+                Name        = "$($Node.LocalName)"
+                Value       = $Node.Name
+                Description = $Node.Description
+                Option      = 'ReadOnly'
+                Force       = $true
+            }
+            # Create variable for current OUs name, Using the XML LocalName of the node for the variable
+            New-Variable @Splat
+        }
+
+        #region DistinguishedNames
+        # Organizational Units Distinguished Names
+
+        #region Tier0DistinguishedNames
+        # Domain Controllers DistinguishedName
+        $DCsOuDn = ('OU=Domain Controllers,{0}' -f $Variables.AdDn)
+
+        # Admin Area
+
+        # IT Admin OU Distinguished Name
+        New-Variable -Name 'ItAdminOuDn' -Value ('OU={0},{1}' -f $ItAdminOu, $Variables.AdDn) -Option ReadOnly -Force
+
+        # It Admin Users OU Distinguished Name
+        $ItAdminAccountsOuDn = 'OU={0},{1}' -f $ItAdminAccountsOu, $ItAdminOuDn
+
+        # It Admin Groups OU Distinguished Name
+        $ItAdminGroupsOuDn = 'OU={0},{1}' -f $ItAdminGroupsOu, $ItAdminOuDn
+
+        # IT Administration purposes, containing groups used to grant local server Admin access.
+        $ItAdminSrvGroupsOUDn = 'OU={0},{1}' -f $ItAdminSrvGroupsOU, $ItAdminOuDn
+
+        # It Privileged Groups OU Distinguished Name
+        $ItPrivGroupsOUDn = 'OU={0},{1}' -f $ItPrivGroupsOU, $ItAdminOuDn
+
+        # It Admin Rights OU Distinguished Name
+        $ItRightsOuDn = 'OU={0},{1}' -f $ItRightsOu, $ItAdminOuDn
+
+        # It Admin ServiceAccount OU Distinguished Name
+        $ItServiceAccountsOuDn = 'OU={0},{1}' -f $ItServiceAccountsOu, $ItAdminOuDn
+
+        # It Admin T0SA OU Distinguished Name
+        $ItSAT0OuDn = 'OU={0},{1}' -f $ItSAT0Ou, $ItServiceAccountsOuDn
+
+        # It Admin T0SA OU Distinguished Name
+        $ItSAT1OuDn = 'OU={0},{1}' -f $ItSAT1Ou, $ItServiceAccountsOuDn
+
+        # It Admin T0SA OU Distinguished Name
+        $ItSAT2OuDn = 'OU={0},{1}' -f $ItSAT2Ou, $ItServiceAccountsOuDn
+
+        # It PAW OU Distinguished Name
+        $ItPawOuDn = 'OU={0},{1}' -f $ItPawOu, $ItAdminOuDn
+
+        # It PAW T0 OU Distinguished Name
+        $ItPawT0OuDn = 'OU={0},{1}' -f $ItPawT0Ou, $ItPawOuDn
+
+        # It PAW T1 OU Distinguished Name
+        $ItPawT1OuDn = 'OU={0},{1}' -f $ItPawT1Ou, $ItPawOuDn
+
+        # It PAW T2 OU Distinguished Name
+        $ItPawT2OuDn = 'OU={0},{1}' -f $ItPawT2Ou, $ItPawOuDn
+
+        # It PAW Staging OU Distinguished Name
+        $ItPawStagingOuDn = 'OU={0},{1}' -f $ItPawStagingOu, $ItPawOuDn
+
+        # It Infrastructure Servers OU Distinguished Name
+        $ItInfraOuDn = 'OU={0},{1}' -f $ItInfraOu, $ItAdminOuDn
+
+        # It Infrastructure Servers T0 OU Distinguished Name
+        $ItInfraT0OuDn = 'OU={0},{1}' -f $ItInfraT0Ou, $ItInfraOuDn
+
+        # It Infrastructure Servers T1 OU Distinguished Name
+        $ItInfraT1OuDn = 'OU={0},{1}' -f $ItInfraT1Ou, $ItInfraOuDn
+
+        # It Infrastructure Servers T2 OU Distinguished Name
+        $ItInfraT2OuDn = 'OU={0},{1}' -f $ItInfraT2Ou, $ItInfraOuDn
+
+        # It Infrastructure Servers Staging OU Distinguished Name
+        $ItInfraStagingOuDn = 'OU={0},{1}' -f $ItInfraStagingOu, $ItInfraOuDn
+
+        # It HOUSEKEEPING OU Distinguished Name
+        $ItHousekeepingOuDn = 'OU={0},{1}' -f $ItHousekeepingOu, $ItAdminOuDn
+
+        #endregion Tier0DistinguishedNames
+
+
+        # Servers Area
+
+        # Servers OU
+        New-Variable -Name 'ServersOu' -Value $confXML.n.Servers.OUs.ServersOU.Name -Option ReadOnly -Force
+        # Servers OU Distinguished Name
+        $ServersOuDn = 'OU={0},{1}' -f $ServersOu, $Variables.AdDn
+
+
+
+        # Sites Area
+
+        # Sites OU
+        New-Variable -Name 'SitesOu' -Value $confXML.n.Sites.OUs.SitesOU.name -Option ReadOnly -Force
+        # Sites OU Distinguished Name
+        $SitesOuDn = 'OU={0},{1}' -f $SitesOu, $Variables.AdDn
+
+        # Sites GLOBAL OU
+        $SitesGlobalOu = $confXML.n.Sites.OUs.OuSiteGlobal.name
+        # Sites GLOBAL OU Distinguished Name
+        $SitesGlobalOuDn = 'OU={0},{1}' -f $SitesGlobalOu, $SitesOuDn
+
+        # Sites GLOBAL GROUPS OU
+        $SitesGlobalGroupOu = $confXML.n.Sites.OUs.OuSiteGlobalGroups.name
+        # Sites GLOBAL GROUPS OU Distinguished Name
+        $SitesGlobalGroupOuDn = 'OU={0},{1}' -f $SitesGlobalGroupOu, $SitesGlobalOuDn
+
+        # Sites GLOBAL APPACCUSERS OU
+        $SitesGlobalAppAccUserOu = $confXML.n.Sites.OUs.OuSiteGlobalAppAccessUsers.name
+        # Sites GLOBAL APPACCUSERS OU Distinguished Name
+        $SitesGlobalAppAccUserOuDn = 'OU={0},{1}' -f $SitesGlobalAppAccUserOu, $SitesGlobalOuDn
+
+        #endregion DistinguishedNames
+
+
+
+        # Quarantine OU for PCs
+        New-Variable -Name 'ItQuarantinePcOu' -Value $confXML.n.Admin.OUs.ItNewComputersOU.name -Option ReadOnly -Force
+        # Quarantine OU Distinguished Name
+        $ItQuarantinePcOuDn = 'OU={0},{1}' -f $ItQuarantinePcOu, $Variables.AdDn
+
+        # Quarantine OU for Users
+        New-Variable -Name 'ItQuarantineUserOu' -Value $confXML.n.Admin.OUs.ItNewUsersOU.name -Option ReadOnly -Force
+
+        #endregion Declarations
+        ################################################################################
+    }
+    Process {
+        ###############################################################################
+        # Create IT Admin and Sub OUs
+        Write-Verbose -Message 'Create Admin Area and related structure...'
+        $Splat = @{
+            ouName        = $ItAdminOu
+            ouPath        = $Variables.AdDn
+            ouDescription = $confXML.n.Admin.OUs.ItAdminOU.description
+        }
+        New-DelegateAdOU @Splat
+
+        # Remove Inheritance and copy the ACE
+        Set-AdInheritance -LDAPpath $ItAdminOuDn -RemoveInheritance $true -RemovePermissions $true
+        <#
+        # Remove AUTHENTICATED USERS group from OU
+        #
+        # CHECK... This one should not "LIST" but must be on ACL
+        Remove-AuthUser -LDAPPath $ItAdminOuDn
+
+        # Clean Ou
+        Start-AdCleanOU -LDAPPath $ItAdminOuDn  -RemoveUnknownSIDs
+
+        # Remove Pre-Windows 2000 Access group from OU
+        Remove-PreWin2000FromOU -LDAPPath $ItAdminOuDn
+
+        # Remove ACCOUNT OPERATORS 2000 Access group from OU
+        Remove-AccountOperator -LDAPPath $ItAdminOuDn
+
+        # Remove PRINT OPERATORS 2000 Access group from OU
+        Remove-PrintOperator -LDAPPath $ItAdminOuDn
+        #>
+
+        <#
+
+        Computer objects within this ares MUST have read access, otherwise GPO will not apply - TO BE DONE
+
+        Manually change Authenticated Users from "This Object Only" to "This and descendant objects"
+
+        then ACL will look like this:
+
+        Get-AclAccessRule -LDAPpath 'OU=Admin,DC=EguibarIT,DC=local' -SearchBy 'Authenticated Users'
+        VERBOSE:
+                ACE (Access Control Entry)  Filtered By: Authenticated Users
+        VERBOSE: ============================================================
+
+
+        ACENumber              : 1
+        DistinguishedName      : OU=Admin,DC=EguibarIT,DC=local
+        IdentityReference      : NT AUTHORITY\Authenticated Users
+        ActiveDirectoryRights : ReadProperty, GenericExecute
+        AccessControlType      : Allow
+        ObjectType             : GuidNULL
+        InheritanceType        : All
+        InheritedObjectType    : GuidNULL
+        IsInherited            : False
+
+        #>
+
+        ###############################################################################
+        #region Create Sub-OUs for admin
+
+        $Splat = @{
+            ouPath   = $ItAdminOuDn
+            CleanACL = $True
+        }
+        New-DelegateAdOU -ouName $ItAdminAccountsOu -ouDescription $confXML.n.Admin.OUs.ItAdminAccountsOU.description @Splat
+        New-DelegateAdOU -ouName $ItAdminGroupsOU -ouDescription $confXML.n.Admin.OUs.ItAdminGroupsOU.description @Splat
+        New-DelegateAdOU -ouName $ItPrivGroupsOU -ouDescription $confXML.n.Admin.OUs.ItPrivGroupsOU.description @Splat
+        New-DelegateAdOU -ouName $ItPawOu -ouDescription $confXML.n.Admin.OUs.ItPawOU.description @Splat
+        New-DelegateAdOU -ouName $ItRightsOu -ouDescription $confXML.n.Admin.OUs.ItRightsOU.description @Splat
+        New-DelegateAdOU -ouName $ItServiceAccountsOu -ouDescription $confXML.n.Admin.OUs.ItServiceAccountsOU.description @Splat
+        New-DelegateAdOU -ouName $ItHousekeepingOu -ouDescription $confXML.n.Admin.OUs.ItHousekeepingOU.description @Splat
+        New-DelegateAdOU -ouName $ItInfraOu -ouDescription $confXML.n.Admin.OUs.ItInfraOU.description @Splat
+        New-DelegateAdOU -ouName $ItAdminSrvGroupsOU -ouDescription $confXML.n.Admin.OUs.ItAdminSrvGroups.description @Splat
+
+        # Ensure inheritance is enabled for child Admin OUs
+        $Splat = @{
+            RemoveInheritance = $false
+            RemovePermissions = $True
+        }
+        Set-AdInheritance -LDAPpath $ItAdminAccountsOuDn @Splat
+        Set-AdInheritance -LDAPpath $ItAdminGroupsOUDn @Splat
+        Set-AdInheritance -LDAPpath $ItPrivGroupsOUDn @Splat
+        Set-AdInheritance -LDAPpath $ItPawOuDn @Splat
+        Set-AdInheritance -LDAPpath $ItRightsOuDn @Splat
+        Set-AdInheritance -LDAPpath $ItServiceAccountsOuDn @Splat
+        Set-AdInheritance -LDAPpath $ItHousekeepingOuDn @Splat
+        Set-AdInheritance -LDAPpath $ItInfraOuDn @Splat
+        Set-AdInheritance -LDAPpath $ItAdminSrvGroupsOUDn @Splat
+
+        # PAW Sub-OUs
+        $Splat = @{
+            ouPath   = $ItPawOuDn
+            CleanACL = $True
+        }
+        New-DelegateAdOU -ouName $ItPawT0Ou -ouDescription $confXML.n.Admin.OUs.ItPawT0OU.description @Splat
+        New-DelegateAdOU -ouName $ItPawT1Ou -ouDescription $confXML.n.Admin.OUs.ItPawT1OU.description @Splat
+        New-DelegateAdOU -ouName $ItPawT2Ou -ouDescription $confXML.n.Admin.OUs.ItPawT2OU.description @Splat
+        New-DelegateAdOU -ouName $ItPawStagingOu -ouDescription $confXML.n.Admin.OUs.ItPawStagingOU.description @Splat
+
+        # Ensure inheritance is enabled for child Admin OUs
+        $Splat = @{
+            RemoveInheritance = $false
+            RemovePermissions = $True
+        }
+        Set-AdInheritance -LDAPpath $ItPawT0OuDn @Splat
+        Set-AdInheritance -LDAPpath $ItPawT1OuDn @Splat
+        Set-AdInheritance -LDAPpath $ItPawT2OuDn @Splat
+        Set-AdInheritance -LDAPpath $ItPawStagingOuDn @Splat
+
+        # Service Accounts Sub-OUs
+        $Splat = @{
+            ouPath   = $ItServiceAccountsOuDn
+            CleanACL = $True
+        }
+        New-DelegateAdOU -ouName $ItSAT0OU -ouDescription $confXML.n.Admin.OUs.ItSAT0OU.description @Splat
+        New-DelegateAdOU -ouName $ItSAT1OU -ouDescription $confXML.n.Admin.OUs.ItSAT1OU.description @Splat
+        New-DelegateAdOU -ouName $ItSAT2OU -ouDescription $confXML.n.Admin.OUs.ItSAT2OU.description @Splat
+
+        # Ensure inheritance is enabled for child Admin OUs
+        $Splat = @{
+            RemoveInheritance = $false
+            RemovePermissions = $True
+        }
+        Set-AdInheritance -LDAPpath $ItSAT0OuDn @Splat
+        Set-AdInheritance -LDAPpath $ItSAT1OuDn @Splat
+        Set-AdInheritance -LDAPpath $ItSAT2OuDn @Splat
+
+        # Infrastructure Servers Sub-OUs
+        $Splat = @{
+            ouPath   = $ItInfraOuDn
+            CleanACL = $True
+        }
+        New-DelegateAdOU -ouName $ItInfraT0Ou -ouDescription $confXML.n.Admin.OUs.ItInfraT0.description @Splat
+        New-DelegateAdOU -ouName $ItInfraT1Ou -ouDescription $confXML.n.Admin.OUs.ItInfraT1.description @Splat
+        New-DelegateAdOU -ouName $ItInfraT2Ou -ouDescription $confXML.n.Admin.OUs.ItInfraT2.description @Splat
+        New-DelegateAdOU -ouName $ItInfraStagingOu -ouDescription $confXML.n.Admin.OUs.ItInfraStagingOU.description @Splat
+
+        # Ensure inheritance is enabled for child Admin OUs
+        $Splat = @{
+            RemoveInheritance = $false
+            RemovePermissions = $True
+        }
+        Set-AdInheritance -LDAPpath $ItInfraT0OuDn @Splat
+        Set-AdInheritance -LDAPpath $ItInfraT1OuDn @Splat
+        Set-AdInheritance -LDAPpath $ItInfraT2OuDn @Splat
+        Set-AdInheritance -LDAPpath $ItInfraStagingOuDn @Splat
+
+        #endregion
+
+        ###############################################################################
+        #region  Move Built-In Admin user & Groups (Builtin OU groups can't be moved)
+
+        Write-Verbose -Message 'Moving objects...'
+
+        # Move, and if needed, rename the Admin account
+        If ($AdminName -ne $confXML.n.Admin.users.Admin.Name) {
+            Rename-ADObject -Identity $AdminName.DistinguishedName -NewName $confXML.n.Admin.users.Admin.Name
+            Set-ADUser $AdminName -SamAccountName $confXML.n.Admin.users.Admin.Name -DisplayName $confXML.n.Admin.users.Admin.Name
+        }
+
+        # Move the Guest Account
+        Get-ADUser -Identity $GuestNewName | Move-ADObject -TargetPath $ItAdminAccountsOuDn -Server $CurrentDC
+
+        $AdminName | Move-ADObject -TargetPath $ItAdminAccountsOuDn -Server $CurrentDC
+        Get-ADUser -Identity krbtgt | Move-ADObject -TargetPath $ItAdminAccountsOuDn -Server $CurrentDC
+
+        $DomainAdmins | Move-ADObject -TargetPath $ItPrivGroupsOUDn -Server $CurrentDC
+        $EnterpriseAdmins | Move-ADObject -TargetPath $ItPrivGroupsOUDn -Server $CurrentDC
+        Get-ADGroup -Identity 'Schema Admins' | Move-ADObject -TargetPath $ItPrivGroupsOUDn -Server $CurrentDC
+        Get-ADGroup -Identity 'Domain Controllers' | Move-ADObject -TargetPath $ItPrivGroupsOUDn -Server $CurrentDC
+        Get-ADGroup -Identity $GPOCreatorsOwner | Move-ADObject -TargetPath $ItPrivGroupsOUDn -Server $CurrentDC
+        Get-ADGroup -Identity 'Read-only Domain Controllers' | Move-ADObject -TargetPath $ItPrivGroupsOUDn -Server $CurrentDC
+        Get-ADGroup -Identity 'Enterprise Read-only Domain Controllers' | Move-ADObject -TargetPath $ItPrivGroupsOUDn -Server $CurrentDC
+
+        Get-ADGroup -Identity 'DnsUpdateProxy' | Move-ADObject -TargetPath $ItAdminGroupsOuDn -Server $CurrentDC
+        Get-ADGroup -Identity 'Domain Users' | Move-ADObject -TargetPath $ItAdminGroupsOuDn -Server $CurrentDC
+        Get-ADGroup -Identity 'Domain Computers' | Move-ADObject -TargetPath $ItAdminGroupsOuDn -Server $CurrentDC
+        Get-ADGroup -Identity 'Domain Guests' | Move-ADObject -TargetPath $ItAdminGroupsOuDn -Server $CurrentDC
+
+        Get-ADGroup -Identity 'Allowed RODC Password Replication Group' | Move-ADObject -TargetPath $ItRightsOuDn -Server $CurrentDC
+        Get-ADGroup -Identity 'RAS and IAS Servers' | Move-ADObject -TargetPath $ItRightsOuDn -Server $CurrentDC
+        $DnsAdmins | Move-ADObject -TargetPath $ItRightsOuDn -Server $CurrentDC
+        Get-ADGroup -Identity 'Cert Publishers' | Move-ADObject -TargetPath $ItRightsOuDn -Server $CurrentDC
+        Get-ADGroup -Identity 'Denied RODC Password Replication Group' | Move-ADObject -TargetPath $ItRightsOuDn -Server $CurrentDC
+        $ProtectedUsers | Move-ADObject -TargetPath $ItPrivGroupsOUDn -Server $CurrentDC
+        Get-ADGroup -Identity 'Cloneable Domain Controllers' | Move-ADObject -TargetPath $ItPrivGroupsOUDn -Server $CurrentDC
+        Get-ADGroup -Identity 'Access-Denied Assistance Users' | Move-ADObject -TargetPath $ItPrivGroupsOUDn -Server $CurrentDC
+        Get-ADGroup -Filter { SamAccountName -like 'WinRMRemoteWMIUsers*' } | Move-ADObject -TargetPath $ItPrivGroupsOUDn -Server $CurrentDC
+
+
+        # Following groups only exist on Win 2019
+        If ([System.Environment]::OSVersion.Version.Build -ge 17763) {
+            Get-ADGroup -Identity 'Enterprise Key Admins' | Move-ADObject -TargetPath $ItPrivGroupsOUDn -Server $CurrentDC
+            Get-ADGroup -Identity 'Key Admins' | Move-ADObject -TargetPath $ItPrivGroupsOUDn -Server $CurrentDC
+            Get-ADGroup -Identity 'Windows Admin Center CredSSP Administrators' | Move-ADObject -TargetPath $ItPrivGroupsOUDn
+        }
+
+        # Get-ADGroup "Administrators" |                          Move-ADObject -TargetPath $ItRightsOuDn
+        # Get-ADGroup "Account Operators" |                       Move-ADObject -TargetPath $ItRightsOuDn
+        # Get-ADGroup "Backup Operators" |                        Move-ADObject -TargetPath $ItRightsOuDn
+        # Get-ADGroup "Certificate Service DCOM Access" |         Move-ADObject -TargetPath $ItRightsOuDn
+        # Get-ADGroup "Cryptographic Operators" |                 Move-ADObject -TargetPath $ItRightsOuDn
+        # Get-ADGroup "Server Operators" |                        Move-ADObject -TargetPath $ItRightsOuDn
+        # Get-ADGroup "Remote Desktop Users" |                    Move-ADObject -TargetPath $ItRightsOuDn
+        # Get-ADGroup "Distributed COM Users" |                   Move-ADObject -TargetPath $ItRightsOuDn
+        # Get-ADGroup "Event Log Readers" |                       Move-ADObject -TargetPath $ItRightsOuDn
+        # Get-ADGroup "Guests" |                                  Move-ADObject -TargetPath $ItRightsOuDn
+        # Get-ADGroup "IIS_IUSRS" |                               Move-ADObject -TargetPath $ItRightsOuDn
+        # Get-ADGroup "Incoming Forest Trust Builders" |          Move-ADObject -TargetPath $ItRightsOuDn
+        # Get-ADGroup "Network Configuration Operators" |         Move-ADObject -TargetPath $ItRightsOuDn
+        # Get-ADGroup "Performance Log Users" |                   Move-ADObject -TargetPath $ItRightsOuDn
+        # Get-ADGroup "Performance Monitor Users" |               Move-ADObject -TargetPath $ItRightsOuDn
+        # Get-ADGroup "Pre-Windows 2000 Compatible Access" |      Move-ADObject -TargetPath $ItRightsOuDn
+        # Get-ADGroup "Print Operators" |                         Move-ADObject -TargetPath $ItRightsOuDn
+        # Get-ADGroup "Replicator" |                              Move-ADObject -TargetPath $ItRightsOuDn
+        # Get-ADGroup "Terminal Server License Servers" |         Move-ADObject -TargetPath $ItRightsOuDn
+        # Get-ADGroup "Users" |                                   Move-ADObject -TargetPath $ItRightsOuDn
+        # Get-ADGroup "Windows Authorization Access Group" |      Move-ADObject -TargetPath $ItRightsOuDn
+
+        # REFRESH - Get the object after moving it.
+        $AdminName = Get-ADUser -Filter * | Where-Object { $_.SID -like 'S-1-5-21-*-500' }
+        $DomainAdmins = Get-ADGroup -Filter * | Where-Object { $_.SID -like 'S-1-5-21-*-512' }
+        $EnterpriseAdmins = Get-ADGroup -Filter * | Where-Object { $_.SID -like 'S-1-5-21-*-519' }
+        $GPOCreatorsOwner = Get-ADGroup -Filter * | Where-Object { $_.SID -like 'S-1-5-21-*-520' }
+        $DnsAdmins = Get-ADGroup -Identity 'DnsAdmins'
+        $ProtectedUsers = Get-ADGroup -Identity 'Protected Users'
+
+        #endregion
+        ###############################################################################
+
+        ###############################################################################
+        #region Creating Secured Admin accounts
+
+        Write-Verbose -Message 'Creating and securing Admin accounts...'
+
+        #try {
+
+        # Try to get the new Admin
+        $NewAdminExists = Get-ADUser -Filter { SamAccountName -eq $newAdminName } -ErrorAction SilentlyContinue
+
+        # Get picture if exist. Use default if not.
+        If (Test-Path -Path ('{0}\Pic\{1}.jpg' -f $DMscripts, $newAdminName)) {
+            # Read the path and file name of JPG picture
+            $PhotoFile = '{0}\Pic\{1}.jpg' -f $DMscripts, $newAdminName
+            # Get the content of the JPG file
+            #$photo = [byte[]](Get-Content -Path $PhotoFile -AsByteStream -Raw )
+            [byte[]]$photo = [System.IO.File]::ReadAllBytes($PhotoFile)
+        } else {
+            If (Test-Path -Path ('{0}\Pic\Default.jpg' -f $DMscripts)) {
+                # Read the path and file name of JPG picture
+                $PhotoFile = '{0}\Pic\Default.jpg' -f $DMscripts
+                # Get the content of the JPG file
+                #$photo = [byte[]](Get-Content -Path $PhotoFile -Encoding byte) - NOT WORKING since PS 6
+                # Alternative
+                [byte[]]$photo = [System.IO.File]::ReadAllBytes($PhotoFile)
+                #$photo = [byte[]](Get-Content -Path $PhotoFile -AsByteStream -Raw)
+            } else {
+                $photo = $null
+            } #end If-Else
+        } #end If-Else
+
+        # Check if the new Admin account already exist. If not, then create it.
+        If ($NewAdminExists) {
+            #The user was found. Proceed to modify it accordingly.
+            $Splat = @{
+                Enabled              = $true
+                UserPrincipalName    = ('{0}@{1}' -f $newAdminName, $env:USERDNSDOMAIN)
+                SamAccountName       = $newAdminName
+                DisplayName          = $newAdminName
+                Description          = $confXML.n.Admin.users.NEWAdmin.description
+                employeeId           = '0123456'
+                TrustedForDelegation = $false
+                AccountNotDelegated  = $true
+                Company              = $confXML.n.RegisteredOrg
+                Country              = 'MX'
+                Department           = $confXML.n.Admin.users.NEWAdmin.department
+                State                = 'Puebla'
+                EmailAddress         = ('{0}@{1}' -f $newAdminName, $env:USERDNSDOMAIN)
+                Replace              = @{
+                    'employeeType'                  = $confXML.n.NC.AdminAccSufix0
+                    'msNpAllowDialin'               = $false
+                    'msDS-SupportedEncryptionTypes' = '24'
+                }
+            }
+
+            # If photo exist, add it to parameters
+            If ($photo) {
+                # Only if photo exists, add it to splatting
+                $Splat.Replace.Add('thumbnailPhoto', $photo)
+            }
+
+            Set-ADUser -Identity $newAdminName @Splat
+
+        } Else {
+            # User was not Found! create new.
+            $Splat = @{
+                Path                  = $ItAdminAccountsOuDn
+                Name                  = $newAdminName
+                AccountPassword       = (ConvertTo-SecureString -String $confXML.n.DefaultPassword -AsPlainText -Force)
+                ChangePasswordAtLogon = $false
+                Enabled               = $true
+                UserPrincipalName     = ('{0}@{1}' -f $newAdminName, $env:USERDNSDOMAIN)
+                SamAccountName        = $newAdminName
+                DisplayName           = $newAdminName
+                Description           = $confXML.n.Admin.users.NEWAdmin.description
+                employeeId            = $confXML.n.Admin.users.NEWAdmin.employeeId
+                TrustedForDelegation  = $false
+                AccountNotDelegated   = $true
+                Company               = $confXML.n.RegisteredOrg
+                Country               = $confXML.n.Admin.users.NEWAdmin.Country
+                Department            = $confXML.n.Admin.users.NEWAdmin.department
+                State                 = $confXML.n.Admin.users.NEWAdmin.State
+                EmailAddress          = ('{0}@{1}' -f $newAdminName, $env:USERDNSDOMAIN)
+                OtherAttributes       = @{
+                    'employeeType'                  = $confXML.n.NC.AdminAccSufix0
+                    'msNpAllowDialin'               = $false
+                    'msDS-SupportedEncryptionTypes' = '24'
+                }
+            }
+
+            If ($photo) {
+                # Only if photo exists, add it to splatting
+                $Splat.OtherAttributes.Add('thumbnailPhoto', $photo)
+            } #end If
+
+            # Create the new Admin with special values
+            Try {
+                New-ADUser @Splat
+            } Catch {
+                ###Get-CurrentErrorToDisplay -CurrentError $error[0]
+                throw
+            }
+
+            #http://blogs.msdn.com/b/openspecification/archive/2011/05/31/windows-configurations-for-kerberos-supported-encryption-type.aspx
+            # 'msDS-SupportedEncryptionTypes'= Kerberos DES Encryption = 2, Kerberos AES 128 = 8, Kerberos AES 256 = 16
+        } #end else-if new user created
+        #$newAdminName = Get-ADUser -Identity $confXML.n.Admin.users.NEWAdmin.name
+        $NewAdminExists = Get-ADUser -Identity $newAdminName
+
+        # Set the Protect against accidental deletions attribute
+        # Identity ONLY accepts DistinguishedName or GUID -- DN fails I don't know why
+        Set-ADObject -Identity $AdminName.ObjectGUID -ProtectedFromAccidentalDeletion $true
+        Set-ADObject -Identity $NewAdminExists.ObjectGUID -ProtectedFromAccidentalDeletion $true
+
+        # Make it member of administrative groups
+        Add-AdGroupNesting -Identity $DomainAdmins -Members $NewAdminExists
+        Add-AdGroupNesting -Identity $EnterpriseAdmins -Members $NewAdminExists
+        Add-AdGroupNesting -Identity $GPOCreatorsOwner -Members $NewAdminExists
+
+        # TODO: Error (Get-ADGroupMember): "The operation failed because of a bad parameter."
+        <#
+        Add-AdGroupNesting: C:\Program Files\WindowsPowerShell\Modules\EguibarIT\Public\New-CentralItOU.ps1:910:9
+        Line |
+        910 |          Add-AdGroupNesting -Identity $DeniedRODC -Members $NewAdminEx …
+            |          ~~~~~~~~~~~~~~~~~~~~~~~~~~~~~~~~~~~~~~~~~~~~~~~~~~~~~~~~~~~~~
+            | Failed to retrieve members of the group "". The operation failed because of a bad parameter.
+        Add-AdGroupNesting: C:\Program Files\WindowsPowerShell\Modules\EguibarIT\Public\New-CentralItOU.ps1:910:9
+        Line |
+        910 |          Add-AdGroupNesting -Identity $DeniedRODC -Members $NewAdminEx …
+            |          ~~~~~~~~~~~~~~~~~~~~~~~~~~~~~~~~~~~~~~~~~~~~~~~~~~~~~~~~~~~~~
+            | Failed to retrieve members of the group "". The operation failed because of a bad parameter.
+
+        PS>TerminatingError(Get-ADGroupMember): "The operation failed because of a bad parameter."
+        >> TerminatingError(Get-ADGroupMember): "The operation failed because of a bad parameter."
+        >> TerminatingError(Get-ADGroupMember): "The operation failed because of a bad parameter."
+        >> TerminatingError(Get-ADGroupMember): "The operation failed because of a bad parameter."
+        The operation failed because of a bad parameter.
+        Get-ADGroupMember: C:\Program Files\WindowsPowerShell\Modules\EguibarIT\Public\Add-AdGroupNesting.ps1:68:31
+        Line |
+        68 |  … ntMembers = Get-ADGroupMember -Identity $Identity -Recursive -ErrorAc …
+            |                ~~~~~~~~~~~~~~~~~~~~~~~~~~~~~~~~~~~~~~~~~~~~~~~~~~~~~~~~~
+            | The operation failed because of a bad parameter.
+        #>
+        Add-AdGroupNesting -Identity $DeniedRODC -Members $NewAdminExists
+
+        # http://blogs.msdn.com/b/muaddib/archive/2013/12/30/how-to-modify-security-inheritance-on-active-directory-objects.aspx
+
+        ####
+        # Remove Everyone group from Admin-User & Administrator
+        Remove-Everyone -LDAPpath $NewAdminExists.DistinguishedName
+        Remove-Everyone -LDAPpath $AdminName.DistinguishedName
+
+        ####
+        # Remove AUTHENTICATED USERS group from Admin-User & Administrator
+        #Remove-AuthUser -LDAPPath $NewAdminExists.DistinguishedName
+        #Remove-AuthUser -LDAPPath ('CN={0},{1}' -f $AdminName, $ItAdminAccountsOuDn)
+
+        ####
+        # Remove Pre-Windows 2000 Compatible Access group from Admin-User & Administrator
+        Remove-PreWin2000 -LDAPpath $NewAdminExists.DistinguishedName
+        Remove-PreWin2000 -LDAPpath $AdminName.DistinguishedName
+
+        ###
+        # Configure TheGood account
+        $params = @{
+            'employeeType'                  = $confXML.n.NC.AdminAccSufix0
+            'msNpAllowDialin'               = $false
+            'msDS-SupportedEncryptionTypes' = 24
+        }
+
+        If ($photo) {
+            # Only if photo exists, add it to splatting
+            $params.Add('thumbnailPhoto', $photo)
+        }
+
+        $Splat = @{
+            Identity             = $AdminName
+            TrustedForDelegation = $false
+            AccountNotDelegated  = $true
+            Add                  = $params
+            Server               = $CurrentDC
+        }
+        Set-ADUser @Splat
+
+        Write-Verbose -Message 'Admin accounts created and secured.'
+
+        #endregion Creating Secured Admin accounts
+        ###############################################################################
+
+        ###############################################################################
+        #region Create Admin groups
+
+        # Iterate through all Admin-LocalGroups child nodes
+        Foreach ($Node in $confXML.n.Admin.LG.ChildNodes) {
+            Write-Verbose -Message ('Create group {0}' -f ('{0}{1}{2}' -f $NC['sl'], $NC['Delim'], $Node.LocalName))
+            $Splat = @{
+                Name                          = '{0}{1}{2}' -f $NC['sl'], $NC['Delim'], $Node.Name
+                GroupCategory                 = 'Security'
+                GroupScope                    = 'DomainLocal'
+                DisplayName                   = $Node.DisplayName
+                Path                          = $ItRightsOuDn
+                Description                   = $Node.Description
+                ProtectFromAccidentalDeletion = $True
+                RemoveAccountOperators        = $True
+                RemoveEveryone                = $True
+                RemovePreWin2000              = $True
+            }
+            $createdGroup = New-AdDelegatedGroup @Splat
+
+            $varparam = @{
+                Name  = "$('SL{0}{1}' -f  $NC['Delim'], $Node.LocalName)"
+                Value = $createdGroup
+                Force = $true
+            }
+            New-Variable @varparam
+
+            #Clear variable for next use
+            $createdGroup = $null
+        } # End ForEach
+
+        # Iterate through all Admin-GlobalGroups child nodes
+        Foreach ($Node in $confXML.n.Admin.GG.ChildNodes) {
+            Write-Verbose -Message ('Create group {0}' -f ('{0}{1}{2}' -f $NC['sg'], $NC['Delim'], $Node.localname))
+            $Splat = @{
+                Name                          = '{0}{1}{2}' -f $NC['sg'], $NC['Delim'], $Node.Name
+                GroupCategory                 = 'Security'
+                GroupScope                    = 'Global'
+                DisplayName                   = $Node.DisplayName
+                Path                          = $ItAdminGroupsOuDn
+                Description                   = $Node.Description
+                ProtectFromAccidentalDeletion = $True
+                RemoveAccountOperators        = $True
+                RemoveEveryone                = $True
+                RemovePreWin2000              = $True
+            }
+            $createdGroup = New-AdDelegatedGroup @Splat
+
+            $varparam = @{
+                Name  = "$('SG{0}{1}' -f $NC['Delim'], $Node.LocalName)"
+                Value = $createdGroup
+                Force = $true
+            }
+            New-Variable @varparam
+
+
+            #Clear variable for next use
+            $createdGroup = $null
+        } # End ForEach
+
+
+        # Create Servers Area / Tier1 Domain Local & Global Groups
+        $Splat = @{
+            Name                          = '{0}{1}{2}' -f $NC['sg'], $NC['Delim'], $confXML.n.Servers.GG.Operations.Name
+            GroupCategory                 = 'Security'
+            GroupScope                    = 'Global'
+            DisplayName                   = $confXML.n.Servers.GG.Operations.DisplayName
+            Path                          = $ItAdminGroupsOuDn
+            Description                   = $confXML.n.Servers.GG.Operations.Description
+            ProtectFromAccidentalDeletion = $True
+            RemoveAccountOperators        = $True
+            RemoveEveryone                = $True
+            RemovePreWin2000              = $True
+        }
+        $createdGroup = New-AdDelegatedGroup @Splat
+        New-Variable -Name "$('SG{0}{1}' -f $NC['Delim'], $confXML.n.Servers.GG.Operations.LocalName)" -Value $createdGroup -Force
+        $createdGroup = $null
+
+        $Splat = @{
+            Name                          = '{0}{1}{2}' -f $NC['sg'], $NC['Delim'], $confXML.n.Servers.GG.ServerAdmins.Name
+            GroupCategory                 = 'Security'
+            GroupScope                    = 'Global'
+            DisplayName                   = $confXML.n.Servers.GG.ServerAdmins.DisplayName
+            Path                          = $ItAdminGroupsOuDn
+            Description                   = $confXML.n.Servers.GG.ServerAdmins.Description
+            ProtectFromAccidentalDeletion = $True
+            RemoveAccountOperators        = $True
+            RemoveEveryone                = $True
+            RemovePreWin2000              = $True
+        }
+        $createdGroup = New-AdDelegatedGroup @Splat
+        New-Variable -Name "$('SG{0}{1}' -f $NC['Delim'], $confXML.n.Servers.GG.ServerAdmins.LocalName)" -Value $createdGroup -Force
+        $createdGroup = $null
+
+        $Splat = @{
+            Name                          = '{0}{1}{2}' -f $NC['sl'], $NC['Delim'], $confXML.n.Servers.LG.SvrOpsRight.Name
+            GroupCategory                 = 'Security'
+            GroupScope                    = 'DomainLocal'
+            DisplayName                   = $confXML.n.Servers.LG.SvrOpsRight.DisplayName
+            Path                          = $ItRightsOuDn
+            Description                   = $confXML.n.Servers.LG.SvrOpsRight.Description
+            ProtectFromAccidentalDeletion = $True
+            RemoveAccountOperators        = $True
+            RemoveEveryone                = $True
+            RemovePreWin2000              = $True
+        }
+        $createdGroup = New-AdDelegatedGroup @Splat
+        New-Variable -Name "$('SL{0}{1}' -f  $NC['Delim'], $confXML.n.Servers.LG.SvrOpsRight.LocalName)" -Value $createdGroup -Force
+        $createdGroup = $null
+
+        $Splat = @{
+            Name                          = '{0}{1}{2}' -f $NC['sl'], $NC['Delim'], $confXML.n.Servers.LG.SvrAdmRight.Name
+            GroupCategory                 = 'Security'
+            GroupScope                    = 'DomainLocal'
+            DisplayName                   = $confXML.n.Servers.LG.SvrAdmRight.DisplayName
+            Path                          = $ItRightsOuDn
+            Description                   = $confXML.n.Servers.LG.SvrAdmRight.Description
+            ProtectFromAccidentalDeletion = $True
+            RemoveAccountOperators        = $True
+            RemoveEveryone                = $True
+            RemovePreWin2000              = $True
+        }
+        $createdGroup = New-AdDelegatedGroup @Splat
+        New-Variable -Name "$('SL{0}{1}' -f  $NC['Delim'], $confXML.n.Servers.LG.SvrAdmRight.LocalName)" -Value $createdGroup -Force
+        $createdGroup = $null
+
+
+
+        # Get all Privileged groups into an array $AllGroups
+        If ($null -ne $SG_InfraAdmins) {
+            [Void]$AllGroups.Add($SG_InfraAdmins)
+        }
+        If ($null -ne $SG_AdAdmins) {
+            [Void]$AllGroups.Add($SG_AdAdmins)
+        }
+        If ($null -ne $SG_Tier0ServiceAccount) {
+            [Void]$AllGroups.Add($SG_Tier0ServiceAccount)
+        }
+        If ($null -ne $SG_Tier1ServiceAccount) {
+            [Void]$AllGroups.Add($SG_Tier1ServiceAccount)
+        }
+        If ($null -ne $SG_Tier2ServiceAccount) {
+            [Void]$AllGroups.Add($SG_Tier2ServiceAccount)
+        }
+        If ($null -ne $SG_GpoAdmins) {
+            [Void]$AllGroups.Add($SG_GpoAdmins)
+        }
+        If ($null -ne $SG_Tier0Admins) {
+            [Void]$AllGroups.Add($SG_Tier0Admins)
+        }
+        If ($null -ne $SG_Tier1Admins) {
+            [Void]$AllGroups.Add($SG_Tier1Admins)
+        }
+        If ($null -ne $SG_Tier2Admins) {
+            [Void]$AllGroups.Add($SG_Tier2Admins)
+        }
+        If ($null -ne $SG_AllSiteAdmins) {
+            [Void]$AllGroups.Add($SG_AllSiteAdmins)
+        }
+        If ($null -ne $SG_AllGALAdmins) {
+            [Void]$AllGroups.Add($SG_AllGALAdmins)
+        }
+
+        # Move the groups to PG OU
+        foreach ($item in $AllGroups) {
+            # AD Object operations ONLY supports DN and GUID as identity
+
+            # Remove the ProtectedFromAccidentalDeletion, otherwise throws error when moving
+            Set-ADObject -Identity $item.ObjectGUID -ProtectedFromAccidentalDeletion $false
+
+            # Move objects to PG OU
+            Move-ADObject -TargetPath $ItPrivGroupsOUDn -Identity $item.ObjectGUID
+
+            # Set back again the ProtectedFromAccidentalDeletion flag.
+            #The group has to be fetch again because of the previous move
+            Set-ADObject -Identity $item.ObjectGUID -ProtectedFromAccidentalDeletion $true
+
+            #refresh the variable because DistinguishedName changed
+            Set-Variable -Name $item.SamAccountName -Value (Get-ADGroup -Identity $item.SID) -Force
+        }
+
+        #endregion
+        ###############################################################################
+
+        ###############################################################################
+        #region Create Group Managed Service Account
+
+        # Get the current OS build
+        # Create the KDS Root Key (only once per domain).  This is used by the KDS service
+        # on DCs (along with other information) to generate passwords
+        # http://blogs.technet.com/b/askpfeplat/archive/2012/12/17/windows-server-2012-group-managed-service-accounts.aspx
+        # If working in a test environment with a minimal number of DCs and the ability to guarantee immediate replication, please use:
+        Add-KdsRootKey -EffectiveTime ((Get-Date).addhours(-10))
+
+
+
+        # Check if ServiceAccount exists
+        $gMSASamAccountName = '{0}$' -f $confXML.n.Admin.gMSA.AdTaskScheduler.Name
+        $ExistSA = Get-ADServiceAccount -Filter { SamAccountName -like $gMSASamAccountName }
+
+        If (-not $ExistSA) {
+            Write-Verbose -Message ('Creating {0} Service Account {0}.' -f $confXML.n.Admin.gMSA.AdTaskScheduler.Name)
+            If ([System.Environment]::OSVersion.Version.Build -ge 9200) {
+
+                $Splat = @{
+                    Name                   = $confXML.n.Admin.gMSA.AdTaskScheduler.Name
+                    SamAccountName         = $confXML.n.Admin.gMSA.AdTaskScheduler.Name
+                    DNSHostName            = ('{0}.{1}' -f $confXML.n.Admin.gMSA.AdTaskScheduler.Name, $env:USERDNSDOMAIN)
+                    AccountNotDelegated    = $true
+                    Description            = $confXML.n.Admin.gMSA.AdTaskScheduler.Description
+                    DisplayName            = $confXML.n.Admin.gMSA.AdTaskScheduler.DisplayName
+                    KerberosEncryptionType = 'AES128,AES256'
+                    Path                   = 'OU={0},{1}' -f $confXML.n.Admin.OUs.ItSAT0OU.name, $ItServiceAccountsOuDn
+                    enabled                = $True
+                    TrustedForDelegation   = $false
+                    ServicePrincipalName   = ('HOST/{0}.{1}' -f $confXML.n.Admin.gMSA.AdTaskScheduler.Name, $env:USERDNSDOMAIN)
+                    ErrorAction            = 'SilentlyContinue'
+                }
+
+                $ReplaceValues = @{
+                    'company'           = $confXML.n.RegisteredOrg
+                    'department'        = $confXML.n.Admin.gMSA.AdTaskScheduler.Department
+                    'employeeID'        = 'T0'
+                    'employeeType'      = 'ServiceAccount'
+                    'info'              = $confXML.n.Admin.gMSA.AdTaskScheduler.Description
+                    'title'             = $confXML.n.Admin.gMSA.AdTaskScheduler.DisplayName
+                    'userPrincipalName' = '{0}@{1}' -f $confXML.n.Admin.gMSA.AdTaskScheduler.Name, $env:USERDNSDOMAIN
+                }
+                If (($null -or '') -ne $confXML.n.Admin.gMSA.AdTaskScheduler.c) {
+                    $ReplaceValues.Add('c', $confXML.n.Admin.gMSA.AdTaskScheduler.c)
+                }
+                If (($null -or '') -ne $confXML.n.Admin.gMSA.AdTaskScheduler.Co) {
+                    $ReplaceValues.Add('Co', $confXML.n.Admin.gMSA.AdTaskScheduler.co)
+                }
+                If (($null -or '') -ne $confXML.n.Admin.gMSA.AdTaskScheduler.l) {
+                    $ReplaceValues.Add('l', $confXML.n.Admin.gMSA.AdTaskScheduler.l)
+                }
+
+                $ReplaceParams = @{
+                    Replace     = $ReplaceValues
+                    ErrorAction = 'SilentlyContinue'
+                }
+
+                try {
+                    New-ADServiceAccount @Splat | Set-ADServiceAccount @ReplaceParams
+                } catch {
+                    ###Get-CurrentErrorToDisplay -CurrentError $error[0]
+                    throw
+                } #end Try-Catch
+            } else {
+                $Splat = @{
+                    name        = $confXML.n.Admin.gMSA.AdTaskScheduler.Name
+                    Description = $confXML.n.Admin.gMSA.AdTaskScheduler.Description
+                    Path        = 'OU={0},{1}' -f $confXML.n.Admin.OUs.ItSAT0OU.name, $ItServiceAccountsOuDn
+                    enabled     = $True
+                    ErrorAction = 'SilentlyContinue'
+                }
+
+                New-ADServiceAccount @Splat
+            } #end If-Else
+        } else {
+            Write-Warning -Message ('Service Account {0} already exists.' -f $confXML.n.Admin.gMSA.AdTaskScheduler.Name)
+        }# End If-Else
+
+        #endregion
+        ###############################################################################
+
+        ###############################################################################
+        #region Create a New Fine Grained Password Policy for Admins Accounts
+
+        $PSOexists = $null
+
+        [String]$PsoName = $confXML.n.Admin.PSOs.ItAdminsPSO.Name
+
+        $PSOexists = Get-ADFineGrainedPasswordPolicy -Filter { name -eq $PsoName }
+
+        if (-not($PSOexists)) {
+            Write-Verbose -Message ('Creating {0} PSO.' -f $PsoName)
+            $Splat = @{
+                Name                        = $confXML.n.Admin.PSOs.ItAdminsPSO.Name
+                Precedence                  = $confXML.n.Admin.PSOs.ItAdminsPSO.Precedence
+                ComplexityEnabled           = [System.Boolean]$confXML.n.Admin.PSOs.ItAdminsPSO.ComplexityEnabled
+                Description                 = $confXML.n.Admin.PSOs.ItAdminsPSO.Description
+                DisplayName                 = $confXML.n.Admin.PSOs.ItAdminsPSO.DisplayName
+                LockoutDuration             = $confXML.n.Admin.PSOs.ItAdminsPSO.LockoutDuration
+                LockoutObservationWindow    = $confXML.n.Admin.PSOs.ItAdminsPSO.LockoutObservationWindow
+                LockoutThreshold            = $confXML.n.Admin.PSOs.ItAdminsPSO.LockoutThreshold
+                MaxPasswordAge              = $confXML.n.Admin.PSOs.ItAdminsPSO.MaxPasswordAge
+                MinPasswordAge              = $confXML.n.Admin.PSOs.ItAdminsPSO.MinPasswordAge
+                MinPasswordLength           = $confXML.n.Admin.PSOs.ItAdminsPSO.MinPasswordLength
+                PasswordHistoryCount        = $confXML.n.Admin.PSOs.ItAdminsPSO.PasswordHistoryCount
+                ReversibleEncryptionEnabled = [System.Boolean]$confXML.n.Admin.PSOs.ItAdminsPSO.ReversibleEncryptionEnabled
+                Passthru                    = $true
+            }
+
+            $PSOexists = New-ADFineGrainedPasswordPolicy @Splat
+            If ( -not $PSOexists ) {
+                $PSOexists = Get-ADFineGrainedPasswordPolicy -Filter { name -eq $PsoName }
+            }
+
+        } # End If PSO exists
+
+
+        Write-Verbose -Message ('Apply the {0} PSO to the corresponding accounts and groups.' -f $PsoName)
+        Start-Sleep -Seconds 5
+        # Apply the PSO to the corresponding accounts and groups
+        $ArrayList.Clear()
+        [void]$ArrayList.Add($DomainAdmins)
+        [void]$ArrayList.Add($EnterpriseAdmins)
+        if ($null -ne $AdminName) {
+            [void]$ArrayList.Add($AdminName)
+        }
+        if ($null -ne $NewAdminExists) {
+            [void]$ArrayList.Add($NewAdminExists)
+        }
+        if ($null -ne $SG_InfraAdmins) {
+            [void]$ArrayList.Add($SG_InfraAdmins)
+        }
+        if ($null -ne $SG_AdAdmins) {
+            [void]$ArrayList.Add($SG_AdAdmins)
+        }
+        if ($null -ne $SG_GpoAdmins) {
+            [void]$ArrayList.Add($SG_GpoAdmins)
+        }
+        if ($null -ne $SG_Tier0Admins) {
+            [void]$ArrayList.Add($SG_Tier0Admins)
+        }
+        if ($null -ne $SG_Tier1Admins) {
+            [void]$ArrayList.Add($SG_Tier1Admins)
+        }
+        if ($null -ne $SG_Tier2Admins) {
+            [void]$ArrayList.Add($SG_Tier2Admins)
+        }
+        if ($null -ne $SG_Operations) {
+            [void]$ArrayList.Add($SG_Operations)
+        }
+        if ($null -ne $SG_ServerAdmins) {
+            [void]$ArrayList.Add($SG_ServerAdmins)
+        }
+        if ($null -ne $SG_AllSiteAdmins) {
+            [void]$ArrayList.Add($SG_AllSiteAdmins)
+        }
+        if ($null -ne $SG_AllGALAdmins) {
+            [void]$ArrayList.Add($SG_AllGALAdmins)
+        }
+        if ($null -ne $SG_GlobalUserAdmins) {
+            [void]$ArrayList.Add($SG_GlobalUserAdmins)
+        }
+        if ($null -ne $SG_GlobalPcAdmins) {
+            [void]$ArrayList.Add($SG_GlobalPcAdmins)
+        }
+        if ($null -ne $SG_GlobalGroupAdmins) {
+            [void]$ArrayList.Add($SG_GlobalGroupAdmins)
+        }
+        if ($null -ne $SG_ServiceDesk) {
+            [void]$ArrayList.Add($SG_ServiceDesk)
+        }
+        if ($null -ne $SL_InfraRight) {
+            [void]$ArrayList.Add($SL_InfraRight)
+        }
+        if ($null -ne $SL_AdRight) {
+            [void]$ArrayList.Add($SL_AdRight)
+        }
+        if ($null -ne $SL_UM) {
+            [void]$ArrayList.Add($SL_UM)
+        }
+        if ($null -ne $SL_GM) {
+            [void]$ArrayList.Add($SL_GM)
+        }
+        if ($null -ne $SL_PUM) {
+            [void]$ArrayList.Add($SL_PUM)
+        }
+        if ($null -ne $SL_PGM) {
+            [void]$ArrayList.Add($SL_PGM)
+        }
+        if ($null -ne $SL_GpoAdminRight) {
+            [void]$ArrayList.Add($SL_GpoAdminRight)
+        }
+        if ($null -ne $SL_DnsAdminRight) {
+            [void]$ArrayList.Add($SL_DnsAdminRight)
+        }
+        if ($null -ne $SL_DirReplRight) {
+            [void]$ArrayList.Add($SL_DirReplRight)
+        }
+        if ($null -ne $SL_PromoteDcRight) {
+            [void]$ArrayList.Add($SL_PromoteDcRight)
+        }
+        if ($null -ne $SL_TransferFSMOright) {
+            [void]$ArrayList.Add($SL_TransferFSMOright)
+        }
+        if ($null -ne $SL_DcManagement) {
+            [void]$ArrayList.Add($SL_DcManagement)
+        }
+        if ($null -ne $SL_PISM) {
+            [void]$ArrayList.Add($SL_PISM)
+        }
+        if ($null -ne $SL_PAWM) {
+            [void]$ArrayList.Add($SL_PAWM)
+        }
+        if ($null -ne $SL_PSAM) {
+            [void]$ArrayList.Add($SL_PSAM)
+        }
+        if ($null -ne $SL_SvrAdmRight) {
+            [void]$ArrayList.Add($SL_SvrAdmRight)
+        }
+        if ($null -ne $SL_SvrOpsRight) {
+            [void]$ArrayList.Add($SL_SvrOpsRight)
+        }
+        if ($null -ne $SL_GlobalGroupRight) {
+            [void]$ArrayList.Add($SL_GlobalGroupRight)
+        }
+        if ($null -ne $SL_GlobalAppAccUserRight) {
+            [void]$ArrayList.Add($SL_GlobalAppAccUserRight)
+        }
+
+        Add-ADFineGrainedPasswordPolicySubject -Identity $PSOexists -Subjects $ArrayList
+
+
+
+        $ArrayList.Clear()
+        if ($null -ne $AdminName) {
+            [void]$ArrayList.Add($AdminName)
+        }
+        if ($null -ne $NewAdminExists) {
+            [void]$ArrayList.Add($NewAdminExists)
+        }
+
+        # Adding Users.
+        Add-ADFineGrainedPasswordPolicySubject -Identity $PSOexists -Subjects $ArrayList
+
+        #endregion
+        ###############################################################################
+
+        ###############################################################################
+        #region Create a New Fine Grained Password Policy for Service Accounts
+
+        $PSOexists = $null
+
+
+        [String]$PsoName = $confXML.n.Admin.PSOs.ServiceAccountsPSO.Name
+
+        $PSOexists = Get-ADFineGrainedPasswordPolicy -Filter { name -eq $PsoName }
+
+        if (-not($PSOexists)) {
+            Write-Verbose -Message ('Creating {0} PSO.' -f $PsoName)
+            $Splat = @{
+                Name                        = $confXML.n.Admin.PSOs.ServiceAccountsPSO.Name
+                Precedence                  = $confXML.n.Admin.PSOs.ServiceAccountsPSO.Precedence
+                ComplexityEnabled           = [System.Boolean]$confXML.n.Admin.PSOs.ServiceAccountsPSO.ComplexityEnabled
+                Description                 = $confXML.n.Admin.PSOs.ServiceAccountsPSO.Description
+                DisplayName                 = $confXML.n.Admin.PSOs.ServiceAccountsPSO.DisplayName
+                LockoutDuration             = $confXML.n.Admin.PSOs.ServiceAccountsPSO.LockoutDuration
+                LockoutObservationWindow    = $confXML.n.Admin.PSOs.ServiceAccountsPSO.LockoutObservationWindow
+                LockoutThreshold            = $confXML.n.Admin.PSOs.ServiceAccountsPSO.LockoutThreshold
+                MaxPasswordAge              = $confXML.n.Admin.PSOs.ServiceAccountsPSO.MaxPasswordAge
+                MinPasswordAge              = $confXML.n.Admin.PSOs.ServiceAccountsPSO.MinPasswordAge
+                MinPasswordLength           = $confXML.n.Admin.PSOs.ServiceAccountsPSO.MinPasswordLength
+                PasswordHistoryCount        = $confXML.n.Admin.PSOs.ServiceAccountsPSO.PasswordHistoryCount
+                ReversibleEncryptionEnabled = [System.Boolean]$confXML.n.Admin.PSOs.ServiceAccountsPSO.ReversibleEncryptionEnabled
+                Passthru                    = $true
+            }
+            $PSOexists = New-ADFineGrainedPasswordPolicy @Splat
+            If (-not $PSOexists) {
+                $PSOexists = Get-ADFineGrainedPasswordPolicy -Filter { cn -eq $PsoName }
+            }
+
+            #$PSOexists = Get-ADFineGrainedPasswordPolicy -Identity $PsoName
+        }
+
+        Write-Verbose -Message ('Apply the {0} PSO to the corresponding accounts and groups.' -f $PsoName)
+        Start-Sleep -Seconds 5
+        # Apply the PSO to all Tier Service Accounts
+        $ArrayList.Clear()
+        if ($null -ne $SG_Tier0ServiceAccount) {
+            [void]$ArrayList.Add($SG_Tier0ServiceAccount)
+        }
+        if ($null -ne $SG_Tier1ServiceAccount) {
+            [void]$ArrayList.Add($SG_Tier1ServiceAccount)
+        }
+        if ($null -ne $SG_Tier2ServiceAccount) {
+            [void]$ArrayList.Add($SG_Tier2ServiceAccount)
+        }
+
+        Add-ADFineGrainedPasswordPolicySubject -Identity $PSOexists -Subjects $ArrayList
+
+        #endregion
+        ###############################################################################
+
+        ###############################################################################
+        #region Nest Groups - Security for RODC
+        # Avoid having privileged or semi-privileged groups copy to RODC
+
+        Write-Verbose -Message 'Nesting groups...'
+
+        $ArrayList.Clear()
+
+        [void]$ArrayList.Add($DomainAdmins)
+        [void]$ArrayList.Add($EnterpriseAdmins)
+
+        if ($null -ne $AdminName) {
+            [void]$ArrayList.Add($AdminName)
+        }
+        if ($null -ne $NewAdminExists) {
+            [void]$ArrayList.Add($NewAdminExists)
+        }
+        if ($null -ne $SG_InfraAdmins) {
+            [void]$ArrayList.Add($SG_InfraAdmins)
+        }
+        if ($null -ne $SG_AdAdmins) {
+            [void]$ArrayList.Add($SG_AdAdmins)
+        }
+        if ($null -ne $SG_GpoAdmins) {
+            [void]$ArrayList.Add($SG_GpoAdmins)
+        }
+        if ($null -ne $SG_Tier0Admins) {
+            [void]$ArrayList.Add($SG_Tier0Admins)
+        }
+        if ($null -ne $SG_Tier1Admins) {
+            [void]$ArrayList.Add($SG_Tier1Admins)
+        }
+        if ($null -ne $SG_Tier2Admins) {
+            [void]$ArrayList.Add($SG_Tier2Admins)
+        }
+        if ($null -ne $SG_Tier0ServiceAccount) {
+            [void]$ArrayList.Add($SG_Tier0ServiceAccount)
+        }
+        if ($null -ne $SG_Tier1ServiceAccount) {
+            [void]$ArrayList.Add($SG_Tier1ServiceAccount)
+        }
+        if ($null -ne $SG_Tier2ServiceAccount) {
+            [void]$ArrayList.Add($SG_Tier2ServiceAccount)
+        }
+        if ($null -ne $SG_Operations) {
+            [void]$ArrayList.Add($SG_Operations)
+        }
+        if ($null -ne $SG_ServerAdmins) {
+            [void]$ArrayList.Add($SG_ServerAdmins)
+        }
+        if ($null -ne $SG_AllSiteAdmins) {
+            [void]$ArrayList.Add($SG_AllSiteAdmins)
+        }
+        if ($null -ne $SG_AllGALAdmins) {
+            [void]$ArrayList.Add($SG_AllGALAdmins)
+        }
+        if ($null -ne $SG_GlobalUserAdmins) {
+            [void]$ArrayList.Add($SG_GlobalUserAdmins)
+        }
+        if ($null -ne $SG_GlobalPcAdmins) {
+            [void]$ArrayList.Add($SG_GlobalPcAdmins)
+        }
+        if ($null -ne $SG_GlobalGroupAdmins) {
+            [void]$ArrayList.Add($SG_GlobalGroupAdmins)
+        }
+        if ($null -ne $SG_ServiceDesk) {
+            [void]$ArrayList.Add($SG_ServiceDesk)
+        }
+        if ($null -ne $SL_InfraRight) {
+            [void]$ArrayList.Add($SL_InfraRight)
+        }
+        if ($null -ne $SL_AdRight) {
+            [void]$ArrayList.Add($SL_AdRight)
+        }
+        if ($null -ne $SL_UM) {
+            [void]$ArrayList.Add($SL_UM)
+        }
+        if ($null -ne $SL_GM) {
+            [void]$ArrayList.Add($SL_GM)
+        }
+        if ($null -ne $SL_PUM) {
+            [void]$ArrayList.Add($SL_PUM)
+        }
+        if ($null -ne $SL_PGM) {
+            [void]$ArrayList.Add($SL_PGM)
+        }
+        if ($null -ne $SL_GpoAdminRight) {
+            [void]$ArrayList.Add($SL_GpoAdminRight)
+        }
+        if ($null -ne $SL_DnsAdminRight) {
+            [void]$ArrayList.Add($SL_DnsAdminRight)
+        }
+        if ($null -ne $SL_DirReplRight) {
+            [void]$ArrayList.Add($SL_DirReplRight)
+        }
+        if ($null -ne $SL_PromoteDcRight) {
+            [void]$ArrayList.Add($SL_PromoteDcRight)
+        }
+        if ($null -ne $SL_TransferFSMOright) {
+            [void]$ArrayList.Add($SL_TransferFSMOright)
+        }
+        if ($null -ne $SL_DcManagement) {
+            [void]$ArrayList.Add($SL_DcManagement)
+        }
+        if ($null -ne $SL_PISM) {
+            [void]$ArrayList.Add($SL_PISM)
+        }
+        if ($null -ne $SL_PAWM) {
+            [void]$ArrayList.Add($SL_PAWM)
+        }
+        if ($null -ne $SL_PSAM) {
+            [void]$ArrayList.Add($SL_PSAM)
+        }
+        if ($null -ne $SL_SvrAdmRight) {
+            [void]$ArrayList.Add($SL_SvrAdmRight)
+        }
+        if ($null -ne $SL_SvrOpsRight) {
+            [void]$ArrayList.Add($SL_SvrOpsRight)
+        }
+        if ($null -ne $SL_GlobalGroupRight) {
+            [void]$ArrayList.Add($SL_GlobalGroupRight)
+        }
+        if ($null -ne $SL_GlobalAppAccUserRight) {
+            [void]$ArrayList.Add($SL_GlobalAppAccUserRight)
+        }
+        Add-AdGroupNesting -Identity $DeniedRODC -Members $ArrayList
+
+        #endregion
+        ###############################################################################
+
+        ###############################################################################
+        #region Enabling Management Accounts to Modify the Membership of Protected Groups
+
+        # Enable PUM to manage Privileged Accounts (Reset PWD, enable/disable Administrator built-in account)
+        Set-AdAclMngPrivilegedAccount -Group $SL_PUM
+
+        # Enable PGM to manage Privileged Groups (Administrators, Domain Admins...)
+        Set-AdAclMngPrivilegedGroup -Group $SL_PGM
+
+        #endregion
+        ###############################################################################
+
+        ###############################################################################
+        #region Nest Groups - Delegate Rights through Builtin groups
+        # https://docs.microsoft.com/en-us/windows/security/identity-protection/access-control/active-directory-security-groups
+        # http://blogs.technet.com/b/lrobins/archive/2011/06/23/quot-admin-free-quot-active-directory-and-windows-part-1-understanding-privileged-groups-in-ad.aspx
+        # http://blogs.msmvps.com/acefekay/2012/01/06/using-group-nesting-strategy-ad-best-practices-for-group-strategy/
+
+
+        Add-AdGroupNesting -Identity $CryptoOperators -Members $SG_AdAdmins
+
+        Add-AdGroupNesting -Identity $DnsAdmins -Members $SG_AdAdmins, $SG_Tier0Admins
+
+        Add-AdGroupNesting -Identity $EvtLogReaders -Members $SG_AdAdmins, $SG_Operations
+
+        Add-AdGroupNesting -Identity 'Network Configuration Operators' -Members $SG_AdAdmins, $SG_Tier0Admins
+
+        Add-AdGroupNesting -Identity $PerfLogUsers -Members $SG_AdAdmins, $SG_Operations, $SG_Tier0Admins
+
+        Add-AdGroupNesting -Identity $PerfMonitorUsers -Members $SG_AdAdmins, $SG_Operations, $SG_Tier0Admins
+
+        Add-AdGroupNesting -Identity $RemoteDesktopUsers -Members $SG_AdAdmins
+
+        Add-AdGroupNesting -Identity $ServerOperators -Members $SG_AdAdmins
+
+        Add-AdGroupNesting -Identity $RemoteMngtUsers -Members $SG_AdAdmins, $SG_Tier0Admins
+
+        $RemoteWMI = Get-ADGroup -Filter { SamAccountName -like 'WinRMRemoteWMIUsers*' } -ErrorAction SilentlyContinue
+        If (-not $RemoteWMI) {
+            $Splat = @{
+                GroupScope    = 'DomainLocal'
+                GroupCategory = 'Security'
+                Name          = 'WinRMRemoteWMIUsers__'
+                Path          = $ItRightsOuDn
+            }
+            $RemoteWMI = New-ADGroup @Splat
+        }
+        Add-AdGroupNesting -Identity $RemoteWMI -Members $SG_AdAdmins, $SG_Tier0Admins
+
+        # https://technet.microsoft.com/en-us/library/dn466518(v=ws.11).aspx
+        $ArrayList.Clear()
+        if ($null -ne $AdminName) {
+            [void][void]$ArrayList.Add($AdminName)
+        }
+        if ($null -ne $NewAdminExists) {
+            [void]$ArrayList.Add($NewAdminExists)
+        }
+        if ($null -ne $SG_InfraAdmins) {
+            [void]$ArrayList.Add($SG_InfraAdmins)
+        }
+        if ($null -ne $SG_AdAdmins) {
+            [void]$ArrayList.Add($SG_AdAdmins)
+        }
+        if ($null -ne $SG_GpoAdmins) {
+            [void]$ArrayList.Add($SG_GpoAdmins)
+        }
+        if ($null -ne $SG_Tier0Admins) {
+            [void]$ArrayList.Add($SG_Tier0Admins)
+        }
+        if ($null -ne $SG_Tier1Admins) {
+            [void]$ArrayList.Add($SG_Tier1Admins)
+        }
+        if ($null -ne $SG_Tier2Admins) {
+            [void]$ArrayList.Add($SG_Tier2Admins)
+        }
+        if ($null -ne $SG_Operations) {
+            [void]$ArrayList.Add($SG_Operations)
+        }
+        if ($null -ne $SG_ServerAdmins) {
+            [void]$ArrayList.Add($SG_ServerAdmins)
+        }
+        if ($null -ne $SG_AllSiteAdmins) {
+            [void]$ArrayList.Add($SG_AllSiteAdmins)
+        }
+        if ($null -ne $SG_AllGALAdmins) {
+            [void]$ArrayList.Add($SG_AllGALAdmins)
+        }
+        if ($null -ne $SG_GlobalUserAdmins) {
+            [void]$ArrayList.Add($SG_GlobalUserAdmins)
+        }
+        if ($null -ne $SG_GlobalPcAdmins) {
+            [void]$ArrayList.Add($SG_GlobalPcAdmins)
+        }
+        if ($null -ne $SG_GlobalGroupAdmins) {
+            [void]$ArrayList.Add($SG_GlobalGroupAdmins)
+        }
+        if ($null -ne $SG_ServiceDesk) {
+            [void]$ArrayList.Add($SG_ServiceDesk)
+        }
+        Add-AdGroupNesting -Identity $ProtectedUsers -Members $ArrayList
+
+
+        #endregion
+        ###############################################################################
+
+        ###############################################################################
+        #region Nest Groups - Extend Rights through delegation model groups
+        # http://blogs.msmvps.com/acefekay/2012/01/06/using-group-nesting-strategy-ad-best-practices-for-group-strategy/
+
+        # InfraAdmins as member of InfraRight
+        $Splat = @{
+            Identity = $SL_InfraRight
+            Members  = $SG_InfraAdmins
+        }
+        Add-AdGroupNesting @Splat
+
+        # InfraAdmins as member of PUM
+        $Splat = @{
+            Identity = $SL_PUM
+            Members  = $SG_InfraAdmins
+        }
+        Add-AdGroupNesting @Splat
+
+        # InfraAdmins as member of PGM
+        $Splat = @{
+            Identity = $SL_PGM
+            Members  = $SG_InfraAdmins
+        }
+        Add-AdGroupNesting @Splat
+
+        # InfraAdmins as member of PISM
+        $Splat = @{
+            Identity = $SL_PISM
+            Members  = $SG_InfraAdmins
+        }
+        Add-AdGroupNesting @Splat
+
+        # InfraAdmins as member of PAWM
+        $Splat = @{
+            Identity = $SL_PAWM
+            Members  = $SG_InfraAdmins
+        }
+        Add-AdGroupNesting @Splat
+
+        # InfraAdmins as member of PSAM
+        $Splat = @{
+            Identity = $SL_PSAM
+            Members  = $SG_InfraAdmins
+        }
+        Add-AdGroupNesting @Splat
+
+        # InfraAdmins as member of Tier0Admins
+        $Splat = @{
+            Identity = $SG_Tier0Admins
+            Members  = $SG_InfraAdmins
+        }
+        Add-AdGroupNesting @Splat
+
+        # InfraAdmins as member of DirReplRight
+        $Splat = @{
+            Identity = $SL_DirReplRight
+            Members  = $SG_InfraAdmins
+        }
+        Add-AdGroupNesting @Splat
+
+        # InfraAdmins as member of AdAdmins
+        $Splat = @{
+            Identity = $SG_AdAdmins
+            Members  = $SG_InfraAdmins
+        }
+        Add-AdGroupNesting @Splat
+
+
+
+        # AdAdmins as member of AdRight
+        $Splat = @{
+            Identity = $SL_AdRight
+            Members  = $SG_AdAdmins
+        }
+        Add-AdGroupNesting @Splat
+
+        # AdAdmins as member of UM
+        $Splat = @{
+            Identity = $SL_UM
+            Members  = $SG_AdAdmins
+        }
+        Add-AdGroupNesting @Splat
+
+        # AdAdmins as member of GM
+        $Splat = @{
+            Identity = $SL_GM
+            Members  = $SG_AdAdmins
+        }
+        Add-AdGroupNesting @Splat
+
+        # AdAdmins as member of GpoAdmins
+        $Splat = @{
+            Identity = $SG_GpoAdmins
+            Members  = $SG_AdAdmins
+        }
+        Add-AdGroupNesting @Splat
+
+        # AdAdmins as member of AllSiteAdmins
+        $Splat = @{
+            Identity = $SG_AllSiteAdmins
+            Members  = $SG_AdAdmins
+        }
+        Add-AdGroupNesting @Splat
+
+        # AdAdmins as member of ServerAdmins
+        $Splat = @{
+            Identity = $SG_ServerAdmins
+            Members  = $SG_AdAdmins
+        }
+        Add-AdGroupNesting @Splat
+
+        # AdAdmins as member of DcManagement
+        $Splat = @{
+            Identity = $SL_DcManagement
+            Members  = $SG_AdAdmins
+        }
+        Add-AdGroupNesting @Splat
+
+        # AdAdmins as member of Tier0Admins
+        $Splat = @{
+            Identity = $SG_Tier0Admins
+            Members  = $SG_AdAdmins
+        }
+        Add-AdGroupNesting @Splat
+
+
+
+        # Tier0Admins as member of DcManagement
+        $Splat = @{
+            Identity = $SL_DcManagement
+            Members  = $SG_Tier0Admins
+        }
+        Add-AdGroupNesting @Splat
+
+
+
+        # GpoAdmins as member of GpoAdminRight
+        $Splat = @{
+            Identity = $SL_GpoAdminRight
+            Members  = $SG_GpoAdmins
+        }
+        Add-AdGroupNesting @Splat
+
+
+
+        # AllSiteAdmins as member of AllGalAdmins
+        $Splat = @{
+            Identity = $SG_AllGALAdmins
+            Members  = $SG_AllSiteAdmins
+        }
+        Add-AdGroupNesting @Splat
+
+        # AllGalAdmins as member of ServiceDesk
+        $Splat = @{
+            Identity = $SG_ServiceDesk
+            Members  = $SG_AllGALAdmins
+        }
+        Add-AdGroupNesting @Splat
+
+
+
+        # ServerAdmins as member of SvrAdmRight
+        $Splat = @{
+            Identity = $SL_SvrAdmRight
+            Members  = $SG_ServerAdmins
+        }
+        Add-AdGroupNesting @Splat
+
+        # Operations as member of SvrOpsRight
+        $Splat = @{
+            Identity = $SL_SvrOpsRight
+            Members  = $SG_Operations
+        }
+        Add-AdGroupNesting @Splat
+
+        # ServerAdmins as member of Operations
+        $Splat = @{
+            Identity = $SG_Operations
+            Members  = $SG_ServerAdmins
+        }
+        Add-AdGroupNesting @Splat
+
+
+        #endregion
+        ###############################################################################
+
+        ###############################################################################
+        #region redirect Users & Computers containers
+
+        $Splat = @{
+            ouName                   = $ItQuarantinePcOu
+            ouPath                   = $Variables.AdDn
+            ouDescription            = $confXML.n.Admin.OUs.ItNewComputersOU.description
+            RemoveAuthenticatedUsers = $true
+        }
+        New-DelegateAdOU @Splat
+
+        $Splat = @{
+            ouName                   = $ItQuarantineUserOu
+            ouPath                   = $Variables.AdDn
+            ouDescription            = $confXML.n.Admin.OUs.ItNewUsersOU.description
+            RemoveAuthenticatedUsers = $true
+        }
+        New-DelegateAdOU @Splat
+
+        # START Remove Delegation to BuiltIn groups BEFORE REDIRECTION
+        $Splat = @{
+            Group      = $AccountOperators
+            LDAPPath   = 'CN=Computers,{0}' -f $Variables.AdDn
+            RemoveRule = $True
+        }
+        ### COMPUTERS
+        # Remove the Account Operators group from ACL to Create/Delete Users
+        Set-AdAclCreateDeleteUser @Splat
+
+        # Remove the Account Operators group from ACL to Create/Delete Computers
+        Set-AdAclCreateDeleteComputer @Splat
+
+        # Remove the Account Operators group from ACL to Create/Delete Groups
+        Set-AdAclCreateDeleteGroup @Splat
+
+        # Remove the Account Operators group from ACL to Create/Delete Contacts
+        Set-AdAclCreateDeleteContact @Splat
+
+        # Remove the Account Operators group from ACL to Create/Delete inetOrgPerson
+        Set-CreateDeleteInetOrgPerson @Splat
+
+        # Remove the Account Operators group from ACL to Create/Delete inetOrgPerson
+        Set-AdAclCreateDeletePrintQueue @Splat
+
+        $Splat = @{
+            Group      = $AccountOperators
+            LDAPPath   = 'CN=Users,{0}' -f $Variables.AdDn
+            RemoveRule = $True
+        }
+        ### USERS
+        # Remove the Account Operators group from ACL to Create/Delete Users
+        Set-AdAclCreateDeleteUser @Splat
+
+        # Remove the Account Operators group from ACL to Create/Delete Computers
+        Set-AdAclCreateDeleteComputer @Splat
+
+        # Remove the Account Operators group from ACL to Create/Delete Groups
+        Set-AdAclCreateDeleteGroup @Splat
+
+        # Remove the Account Operators group from ACL to Create/Delete Contacts
+        Set-AdAclCreateDeleteContact @Splat
+
+        # Remove the Account Operators group from ACL to Create/Delete inetOrgPerson
+        Set-CreateDeleteInetOrgPerson @Splat
+
+        # Remove the Print Operators group from ACL to Create/Delete PrintQueues
+        Set-AdAclCreateDeletePrintQueue @Splat
+
+        ###############################################################################
+        # Redirect Default USER & COMPUTERS Containers
+        redircmp.exe ('OU={0},{1}' -f $ItQuarantinePcOu, $Variables.AdDn)
+        redirusr.exe ('OU={0},{1}' -f $ItQuarantineUserOu, $Variables.AdDn)
+
+        #endregion
+        ###############################################################################
+
+        ###############################################################################
+        #region Delegation to ADMIN area (Tier 0)
+
+        Write-Verbose -Message 'Delegate Admin Area...'
+
+        # Computer objects within this ares MUST have read access, otherwise GPO will not apply
+
+        # UM - Semi-Privileged User Management
+        Set-AdAclDelegateUserAdmin -Group $SL_UM -LDAPpath $ItAdminAccountsOuDn
+        Set-AdAclDelegateGalAdmin -Group $SL_UM -LDAPpath $ItAdminAccountsOuDn
+
+
+
+
+
+        # GM - Semi-Privileged Group Management
+        Set-AdAclCreateDeleteGroup -Group $SL_GM -LDAPpath $ItAdminGroupsOuDn
+        Set-AdAclChangeGroup -Group $SL_GM -LDAPpath $ItAdminGroupsOuDn
+
+
+
+
+
+        # PUM - Privileged User Management
+        Set-AdAclDelegateUserAdmin -Group $SL_PUM -LDAPpath $ItAdminAccountsOuDn
+        Set-AdAclDelegateGalAdmin -Group $SL_PUM -LDAPpath $ItAdminAccountsOuDn
+
+
+
+
+
+        # PGM - Privileged Group Management
+        # Create/Delete Groups
+        Set-AdAclCreateDeleteGroup -Group $SL_PGM -LDAPpath $ItPrivGroupsOUDn
+        Set-AdAclCreateDeleteGroup -Group $SL_PGM -LDAPpath $ItRightsOuDn
+        # Change Group Properties
+        Set-AdAclChangeGroup -Group $SL_PGM -LDAPpath $ItPrivGroupsOUDn
+        Set-AdAclChangeGroup -Group $SL_PGM -LDAPpath $ItRightsOuDn
+
+
+
+
+        # Local Admin groups management
+        # Create/Delete Groups
+        Set-AdAclCreateDeleteGroup -Group $SL_SAGM -LDAPpath $ItAdminSrvGroupsOUDn
+        # Change Group Properties
+        Set-AdAclChangeGroup -Group $SL_SAGM -LDAPpath $ItAdminSrvGroupsOUDn
+
+
+
+
+
+        # PISM - Privileged Infrastructure Services Management
+        # Create/Delete Computers
+        Set-AdAclDelegateComputerAdmin -Group $SL_PISM -LDAPpath $ItInfraT0OuDn
+        Set-AdAclDelegateComputerAdmin -Group $SL_PISM -LDAPpath $ItInfraT1OuDn
+        Set-AdAclDelegateComputerAdmin -Group $SL_PISM -LDAPpath $ItInfraT2OuDn
+        Set-AdAclDelegateComputerAdmin -Group $SL_PISM -LDAPpath $ItInfraStagingOuDn
+
+
+
+
+
+        # PAWM - Privileged Access Workstation Management
+        Set-AdAclDelegateComputerAdmin -Group $SL_PAWM -LDAPpath $ItPawT0OuDn
+        Set-AdAclDelegateComputerAdmin -Group $SL_PAWM -LDAPpath $ItPawT1OuDn
+        Set-AdAclDelegateComputerAdmin -Group $SL_PAWM -LDAPpath $ItPawT2OuDn
+        Set-AdAclDelegateComputerAdmin -Group $SL_PAWM -LDAPpath $ItPawStagingOuDn
+
+
+
+
+
+
+        # DC_Management - Domain Controllers Management
+        Set-AdAclDelegateComputerAdmin -Group $SL_DcManagement -LDAPpath $DCsOuDn
+
+
+
+
+
+        # PSAM - Privileged Service Account Management - Create/Delete Managed Service Accounts & Standard user service accounts
+        # Managed Service Accounts "Default Container"
+        $Splat = @{
+            Group    = $SL_PSAM
+            LDAPPath = ('CN=Managed Service Accounts,{0}' -f $Variables.AdDn)
+        }
+        Set-AdAclCreateDeleteGMSA @Splat
+        Set-AdAclCreateDeleteMSA @Splat
+
+        # TIER 0
+        $Splat = @{
+            Group    = $SL_PSAM
+            LDAPPath = $ItSAT0OuDn
+        }
+        Set-AdAclCreateDeleteGMSA @Splat
+        Set-AdAclCreateDeleteMSA @Splat
+        Set-AdAclCreateDeleteUser @Splat
+        Set-AdAclResetUserPassword @Splat
+        Set-AdAclChangeUserPassword @Splat
+        Set-AdAclUserGroupMembership @Splat
+        Set-AdAclUserAccountRestriction @Splat
+        Set-AdAclUserLogonInfo @Splat
+
+        # TIER 1
+        $Splat = @{
+            Group    = $SL_PSAM
+            LDAPPath = $ItSAT1OuDn
+        }
+        Set-AdAclCreateDeleteGMSA @Splat
+        Set-AdAclCreateDeleteMSA @Splat
+        Set-AdAclCreateDeleteUser @Splat
+        Set-AdAclResetUserPassword @Splat
+        Set-AdAclChangeUserPassword @Splat
+        Set-AdAclUserGroupMembership @Splat
+        Set-AdAclUserAccountRestriction @Splat
+        Set-AdAclUserLogonInfo @Splat
+
+        # TIER 2
+        $Splat = @{
+            Group    = $SL_PSAM
+            LDAPPath = $ItSAT2OuDn
+        }
+        Set-AdAclCreateDeleteGMSA @Splat
+        Set-AdAclCreateDeleteMSA @Splat
+        Set-AdAclCreateDeleteUser @Splat
+        Set-AdAclResetUserPassword @Splat
+        Set-AdAclChangeUserPassword @Splat
+        Set-AdAclUserGroupMembership @Splat
+        Set-AdAclUserAccountRestriction @Splat
+        Set-AdAclUserLogonInfo @Splat
+
+
+
+
+
+        # GPO Admins
+        # Create/Delete GPOs
+        Set-AdAclCreateDeleteGPO -Group $SL_GpoAdminRight
+        # Link existing GPOs to OUs
+        Set-AdAclLinkGPO -Group $SL_GpoAdminRight
+        # Change GPO options
+        Set-AdAclGPoption -Group $SL_GpoAdminRight
+
+
+
+
+
+        # Delegate Directory Replication Rights
+        Set-AdDirectoryReplication -Group $SL_DirReplRight
+
+
+
+
+
+        # Infrastructure Admins
+        # Organizational Units at domain level
+        Set-AdAclCreateDeleteOU -Group $SL_InfraRight -LDAPpath $Variables.AdDn
+        # Organizational Units at Admin area
+        Set-AdAclCreateDeleteOU -Group $SL_InfraRight -LDAPpath $ItAdminOuDn
+        # Subnet Configuration Container
+        # Create/Delete Subnet
+        # TODO:
+        <#
+        Error(Set-AclConstructor5): "Cannot validate argument on parameter 'LDAPpath'. The " Test-IsValidDN -ObjectDN $_ " validation script for the argument with value "cn=subnets,cn=Sites,CN=Configuration,DC=EguibarIT,DC=local" did not return a result of True. Determine why the validation script failed, and then try the command again."
+        Set-AclConstructor5: C:\Program Files\WindowsPowerShell\Modules\EguibarIT.DelegationPS\Public\AdTopology\Set-AdAclChangeSubnet.ps1:99:33
+        Line |
+        99 |              Set-AclConstructor5 @Splat
+            |                                  ~~~~~~
+            | Cannot validate argument on parameter 'LDAPpath'. The " Test-IsValidDN -ObjectDN $_ " validation script for the argument with value "cn=subnets,cn=Sites,CN=Configuration,DC=EguibarIT,DC=local" did not return a result of True. Determine why the validation script failed, and then try the command again.
+        Set-AclConstructor5: C:\Program Files\WindowsPowerShell\Modules\EguibarIT.DelegationPS\Public\AdTopology\Set-AdAclChangeSubnet.ps1:99:33
+        Line |
+        99 |              Set-AclConstructor5 @Splat
+            |                                  ~~~~~~
+            | Cannot validate argument on parameter 'LDAPpath'. The " Test-IsValidDN -ObjectDN $_ " validation script for the argument with value
+            | "cn=subnets,cn=Sites,CN=Configuration,DC=EguibarIT,DC=local" did not return a result of True. Determine why the validation script failed, and then try the command again.
+
+        #>
+        Set-AdAclCreateDeleteSubnet -Group $SL_InfraRight
+        # Site Configuration Container
+        # Create/Delete Sites
+        Set-AdAclCreateDeleteSite -Group $SL_InfraRight
+        # Site-Link Configuration Container
+        # Create/Delete Site-Link
+        Set-AdAclCreateDeleteSiteLink -Group $SL_InfraRight
+        # Transfer FSMO roles
+        Set-AdAclFSMOtransfer -Group $SL_TransferFSMOright -FSMOroles 'Schema', 'Infrastructure', 'DomainNaming', 'RID', 'PDC'
+
+
+
+
+        # AD Admins
+        # Domain Controllers management
+        Set-AdAclDelegateComputerAdmin -Group $SL_AdRight -LDAPpath $DCsOuDn
+        # Delete computers from default container
+        Set-DeleteOnlyComputer -Group $SL_AdRight -LDAPpath $ItQuarantinePcOuDn
+        # Subnet Configuration Container|
+        # Change Subnet
+        Set-AdAclChangeSubnet -Group $SL_AdRight
+        # Site Configuration Container
+        # Change Site
+        Set-AdAclChangeSite -Group $SL_AdRight
+        # Site-Link Configuration Container
+        # Change SiteLink
+        Set-AdAclChangeSiteLink -Group $SL_AdRight
+
+        #endregion
+        ###############################################################################
+
+        ###############################################################################
+        #region Create Baseline GPO
+
+        Write-Verbose -Message 'Creating Baseline GPOs and configure them accordingly...'
+
+        # Domain
+        $Splat = @{
+            gpoDescription = 'Baseline'
+            gpoLinkPath    = $Variables.AdDn
+            GpoAdmin       = $sl_GpoAdminRight
+            gpoBackupPath  = Join-Path $DMscripts SecTmpl
+        }
+        New-DelegateAdGpo @Splat -gpoScope 'C' -gpoBackupID $confXML.n.Admin.GPOs.PCbaseline.backupID
+        New-DelegateAdGpo @Splat -gpoScope 'U' -gpoBackupID $confXML.n.Admin.GPOs.Userbaseline.backupID
+
+        # Domain Controllers
+        $Splat = @{
+            gpoDescription = '{0}-Baseline' -f $confXML.n.Admin.GPOs.DCBaseline.Name
+            gpoScope       = $confXML.n.Admin.GPOs.DCBaseline.Scope
+            gpoLinkPath    = 'OU=Domain Controllers,{0}' -f $Variables.AdDn
+            GpoAdmin       = $sl_GpoAdminRight
+            gpoBackupId    = $confXML.n.Admin.GPOs.DCBaseline.backupID
+            gpoBackupPath  = Join-Path $DMscripts SecTmpl
+        }
+        New-DelegateAdGpo @Splat
+
+        # Admin Area
+        $Splat = @{
+            gpoDescription = '{0}-Baseline' -f $confXML.n.Admin.GPOs.Adminbaseline.Name
+            gpoLinkPath    = $ItAdminOuDn
+            GpoAdmin       = $sl_GpoAdminRight
+        }
+        New-DelegateAdGpo -gpoScope 'C' @Splat -gpoBackupID $confXML.n.Admin.GPOs.Adminbaseline.backupID
+        New-DelegateAdGpo -gpoScope 'U' @Splat -gpoBackupID $confXML.n.Admin.GPOs.AdminUserbaseline.backupID
+
+        # Users
+        $Splat = @{
+            gpoDescription = '{0}-Baseline' -f $confXML.n.Admin.OUs.ItAdminAccountsOU.Name
+            gpoScope       = 'U'
+            gpoLinkPath    = $ItAdminAccountsOuDn
+            GpoAdmin       = $sl_GpoAdminRight
+            gpoBackupId    = $confXML.n.Admin.GPOs.AdminUserbaseline.backupID
+            gpoBackupPath  = Join-Path $DMscripts SecTmpl
+        }
+        New-DelegateAdGpo @Splat
+
+        # Service Accounts
+        $Splat = @{
+            gpoScope = 'U'
+            GpoAdmin = $sl_GpoAdminRight
+        }
+        New-DelegateAdGpo @Splat -gpoDescription ('{0}-Baseline' -f $confXML.n.Admin.OUs.ItServiceAccountsOU.Name) -gpoLinkPath $ItServiceAccountsOuDn
+        New-DelegateAdGpo @Splat -gpoDescription ('{0}-Baseline' -f $confXML.n.Admin.OUs.ItSAT0OU.Name) -gpoLinkPath ('OU={0},{1}' -f $confXML.n.Admin.OUs.ItSAT0OU.Name, $ItServiceAccountsOuDn)
+        New-DelegateAdGpo @Splat -gpoDescription ('{0}-Baseline' -f $confXML.n.Admin.OUs.ItSAT1OU.Name) -gpoLinkPath ('OU={0},{1}' -f $confXML.n.Admin.OUs.ItSAT1OU.Name, $ItServiceAccountsOuDn)
+        New-DelegateAdGpo @Splat -gpoDescription ('{0}-Baseline' -f $confXML.n.Admin.OUs.ItSAT2OU.Name) -gpoLinkPath ('OU={0},{1}' -f $confXML.n.Admin.OUs.ItSAT2OU.Name, $ItServiceAccountsOuDn)
+
+        # PAWs
+        $Splat = @{
+            gpoScope = 'C'
+            GpoAdmin = $sl_GpoAdminRight
+        }
+        New-DelegateAdGpo @Splat -gpoDescription ('{0}-Baseline' -f $confXML.n.Admin.OUs.ItPawOU.Name) -gpoLinkPath $ItPawOuDn -gpoBackupID $confXML.n.Admin.GPOs.PAWbaseline.backupID -gpoBackupPath (Join-Path $DMscripts SecTmpl)
+        New-DelegateAdGpo @Splat -gpoDescription ('{0}-Baseline' -f $confXML.n.Admin.OUs.ItPawT0OU.Name) -gpoLinkPath ('OU={0},{1}' -f $confXML.n.Admin.OUs.ItPawT0OU.Name, $ItPawOuDn) -gpoBackupID $confXML.n.Admin.GPOs.PawT0baseline.backupID -gpoBackupPath (Join-Path $DMscripts SecTmpl)
+        New-DelegateAdGpo @Splat -gpoDescription ('{0}-Baseline' -f $confXML.n.Admin.OUs.ItPawT1OU.Name) -gpoLinkPath ('OU={0},{1}' -f $confXML.n.Admin.OUs.ItPawT1OU.Name, $ItPawOuDn)
+        New-DelegateAdGpo @Splat -gpoDescription ('{0}-Baseline' -f $confXML.n.Admin.OUs.ItPawT2OU.Name) -gpoLinkPath ('OU={0},{1}' -f $confXML.n.Admin.OUs.ItPawT2OU.Name, $ItPawOuDn)
+        New-DelegateAdGpo @Splat -gpoDescription ('{0}-Baseline' -f $confXML.n.Admin.OUs.ItPawStagingOU.Name) -gpoLinkPath ('OU={0},{1}' -f $confXML.n.Admin.OUs.ItPawStagingOU.Name, $ItPawOuDn) -gpoBackupID $confXML.n.Admin.GPOs.PawStagingbaseline.backupID -gpoBackupPath (Join-Path $DMscripts SecTmpl)
+
+        # Infrastructure Servers
+        $Splat = @{
+            gpoScope = 'C'
+            GpoAdmin = $sl_GpoAdminRight
+        }
+        New-DelegateAdGpo @Splat -gpoDescription ('{0}-Baseline' -f $confXML.n.Admin.OUs.ItInfraOU.Name) -gpoLinkPath $ItInfraOuDn -gpoBackupID $confXML.n.Admin.GPOs.INFRAbaseline.backupID -gpoBackupPath (Join-Path $DMscripts SecTmpl)
+        New-DelegateAdGpo @Splat -gpoDescription ('{0}-Baseline' -f $confXML.n.Admin.OUs.ItInfraT0Ou.Name) -gpoLinkPath ('OU={0},{1}' -f $confXML.n.Admin.OUs.ItInfraT0Ou.Name, $ItInfraOuDn) -gpoBackupID $confXML.n.Admin.GPOs.INFRAT0baseline.backupID -gpoBackupPath (Join-Path $DMscripts SecTmpl)
+        New-DelegateAdGpo @Splat -gpoDescription ('{0}-Baseline' -f $confXML.n.Admin.OUs.ItInfraT1Ou.Name) -gpoLinkPath ('OU={0},{1}' -f $confXML.n.Admin.OUs.ItInfraT1Ou.Name, $ItInfraOuDn)
+        New-DelegateAdGpo @Splat -gpoDescription ('{0}-Baseline' -f $confXML.n.Admin.OUs.ItInfraT2Ou.Name) -gpoLinkPath ('OU={0},{1}' -f $confXML.n.Admin.OUs.ItInfraT2Ou.Name, $ItInfraOuDn)
+        New-DelegateAdGpo @Splat -gpoDescription ('{0}-Baseline' -f $confXML.n.Admin.OUs.ItInfraStagingOU.Name) -gpoLinkPath ('OU={0},{1}' -f $confXML.n.Admin.OUs.ItInfraStagingOU.Name, $ItInfraOuDn) -gpoBackupID $confXML.n.Admin.GPOs.INFRAStagingBaseline.backupID -gpoBackupPath (Join-Path $DMscripts SecTmpl)
+
+        # redirected containers (X-Computers & X-Users)
+        New-DelegateAdGpo -gpoDescription ('{0}-LOCKDOWN' -f $confXML.n.Admin.OUs.ItNewComputersOU.Name) -gpoScope C -gpoLinkPath ('OU={0},{1}' -f $confXML.n.Admin.OUs.ItNewComputersOU.Name, $Variables.AdDn) -GpoAdmin $sl_GpoAdminRight
+        New-DelegateAdGpo -gpoDescription ('{0}-LOCKDOWN' -f $confXML.n.Admin.OUs.ItNewUsersOU.Name) -gpoScope U -gpoLinkPath ('OU={0},{1}' -f $confXML.n.Admin.OUs.ItNewUsersOU.Name, $Variables.AdDn) -GpoAdmin $sl_GpoAdminRight
+
+        # Housekeeping
+        New-DelegateAdGpo -gpoDescription ('{0}-LOCKDOWN' -f $confXML.n.Admin.OUs.ItHousekeepingOU.Name) -gpoScope U -gpoLinkPath $ItHousekeepingOuDn -GpoAdmin $sl_GpoAdminRight
+        New-DelegateAdGpo -gpoDescription ('{0}-LOCKDOWN' -f $confXML.n.Admin.OUs.ItHousekeepingOU.Name) -gpoScope C -gpoLinkPath $ItHousekeepingOuDn -GpoAdmin $sl_GpoAdminRight
+
+
+        ###############################################################################
+        # Import GPO from Archive
+
+        #Import the Default Domain Policy
+        If ($confXML.n.Admin.GPOs.DefaultDomain.backupID) {
+            $splat = @{
+                BackupId   = $confXML.n.Admin.GPOs.DefaultDomain.backupID
+                TargetName = $confXML.n.Admin.GPOs.DefaultDomain.Name
+                path       = (Join-Path -Path $DMscripts -ChildPath SecTmpl)
+            }
+            Import-GPO @splat
+        }
+
+
+
+
+
+        ###############################################################################
+        # Configure GPO Restrictions based on Tier Model
+
+        # Domain
+        #------------------------------------------------------------------------------
+
+        # Access this computer from the network
+        $ArrayList.Clear()
+        [void]$ArrayList.Add('BuiltIn\Administrators')
+        [void]$ArrayList.Add('NT AUTHORITY\Authenticated Users')
+        [void]$ArrayList.Add('enterprise domain controllers')
+        $Splat = @{
+            GpoToModify  = 'C-Baseline'
+            NetworkLogon = $ArrayList.ToArray()
+        }
+        Set-GpoPrivilegeRight @Splat
+
+
+        # Deny access to this computer from the network
+        $ArrayList.Clear()
+        [void]$ArrayList.Add('NT AUTHORITY\ANONYMOUS LOGON')
+        [void]$ArrayList.Add('NT AUTHORITY\Local Account')
+        [void]$ArrayList.Add('NT AUTHORITY\Local Account and member of administrators group')
+        $Splat = @{
+            GpoToModify      = 'C-Baseline'
+            DenyNetworkLogon = $ArrayList.ToArray()
+        }
+        Set-GpoPrivilegeRight @Splat
+
+        # Allow Logon Locally
+        # not defined
+
+        # Deny Logon Locally
+        $ArrayList.Clear()
+        [void]$ArrayList.Add('BuiltIn\Guests')
+        if ($null -ne $SG_Tier0ServiceAccount) {
+            [void]$ArrayList.Add($SG_Tier0ServiceAccount)
+        }
+        if ($null -ne $SG_Tier1ServiceAccount) {
+            [void]$ArrayList.Add($SG_Tier1ServiceAccount)
+        }
+        if ($null -ne $SG_Tier2ServiceAccount) {
+            [void]$ArrayList.Add($SG_Tier2ServiceAccount)
+        }
+        $Splat = @{
+            GpoToModify          = 'C-Baseline'
+            DenyInteractiveLogon = $ArrayList.ToArray()
+        }
+        Set-GpoPrivilegeRight @Splat
+
+        # Allow Logon through RDS/TerminalServices
+        # not defined
+
+        # Deny logon through RDS/TerminalServices
+        $ArrayList.Clear()
+        [void]$ArrayList.Add('NT AUTHORITY\Local Account')
+        [void]$ArrayList.Add('BuiltIn\Guests')
+        [void]$ArrayList.Add($AccountOperators)
+        [void]$ArrayList.Add('Backup Operators')
+        [void]$ArrayList.Add('Print Operators')
+        [void]$ArrayList.Add($ServerOperators)
+        [void]$ArrayList.Add('Domain Controllers')
+        [void]$ArrayList.Add('Read-Only Domain Controllers')
+        if ($null -ne $SG_Tier0ServiceAccount) {
+            [void]$ArrayList.Add($SG_Tier0ServiceAccount)
+        }
+        if ($null -ne $SG_Tier1ServiceAccount) {
+            [void]$ArrayList.Add($SG_Tier1ServiceAccount)
+        }
+        if ($null -ne $SG_Tier2ServiceAccount) {
+            [void]$ArrayList.Add($SG_Tier2ServiceAccount)
+        }
+        $Splat = @{
+            GpoToModify                = 'C-Baseline'
+            DenyRemoteInteractiveLogon = $ArrayList.ToArray()
+        }
+        Set-GpoPrivilegeRight @Splat
+
+        # Allow Logon as a Batch job
+        # not implemented
+
+        # Deny Logon as a Batch job / Deny Logon as a Service
+        $ArrayList.Clear()
+        [void]$ArrayList.Add('Schema Admins')
+        [void]$ArrayList.Add($EnterpriseAdmins)
+        [void]$ArrayList.Add($DomainAdmins)
+        [void]$ArrayList.Add('Administrators')
+        [void]$ArrayList.Add($AccountOperators)
+        [void]$ArrayList.Add('Backup Operators')
+        [void]$ArrayList.Add('Print Operators')
+        [void]$ArrayList.Add($ServerOperators)
+        [void]$ArrayList.Add('Domain Controllers')
+        [void]$ArrayList.Add('Read-Only Domain Controllers')
+        [void]$ArrayList.Add($GPOCreatorsOwner)
+        [void]$ArrayList.Add('Cryptographic Operators')
+        [void]$ArrayList.Add('BuiltIn\Guests')
+        if ($null -ne $SG_Tier0Admins) {
+            [void]$ArrayList.Add($SG_Tier0Admins)
+        }
+        if ($null -ne $SG_Tier1Admins) {
+            [void]$ArrayList.Add($SG_Tier1Admins)
+        }
+        if ($null -ne $SG_Tier2Admins) {
+            [void]$ArrayList.Add($SG_Tier2Admins)
+        }
+        if ($null -ne $AdminName) {
+            [void]$ArrayList.Add($AdminName)
+        }
+        if ($null -ne $NewAdminExists) {
+            [void]$ArrayList.Add($NewAdminExists)
+        }
+        $Splat = @{
+            GpoToModify      = 'C-Baseline'
+            DenyBatchLogon   = $ArrayList.ToArray()
+            DenyServiceLogon = $ArrayList.ToArray()
+        }
+        Set-GpoPrivilegeRight @Splat
+
+        # Logon as a Service
+        $ArrayList.Clear()
+        [void]$ArrayList.Add('Network Service')
+        [void]$ArrayList.Add('NT SERVICE\All Services')
+        $Splat = @{
+            GpoToModify  = 'C-Baseline'
+            ServiceLogon = $ArrayList.ToArray()
+        }
+        Set-GpoPrivilegeRight @Splat
+
+
+
+
+
+
+        # Domain Controllers
+        #------------------------------------------------------------------------------
+
+        # Access this computer from the network
+        $ArrayList.Clear()
+        [void]$ArrayList.Add('BuiltIn\Administrators')
+        [void]$ArrayList.Add('NT AUTHORITY\Authenticated Users')
+        [void]$ArrayList.Add('Enterprise Domain Controllers')
+        $Splat = @{
+            GpoToModify  = 'C-DomainControllers-Baseline'
+            NetworkLogon = $ArrayList.ToArray()
+        }
+        Set-GpoPrivilegeRight @Splat
+
+        # Deny Access this computer from the network
+        # Not Defined
+
+        # Allow Logon Locally / Allow Logon throug RDP/TerminalServices
+        $ArrayList.Clear()
+        [void]$ArrayList.Add('Schema Admins')
+        [void]$ArrayList.Add('Enterprise Admins')
+        [void]$ArrayList.Add($DomainAdmins)
+        [void]$ArrayList.Add('Administrators')
+        if ($null -ne $AdminName) {
+            [void]$ArrayList.Add($AdminName)
+        }
+        if ($null -ne $NewAdminExists) {
+            [void]$ArrayList.Add($NewAdminExists)
+        }
+        if ($null -ne $SG_Tier0Admins) {
+            [void]$ArrayList.Add($SG_Tier0Admins)
+        }
+        $Splat = @{
+            GpoToModify            = 'C-DomainControllers-Baseline'
+            InteractiveLogon       = $ArrayList.ToArray()
+            RemoteInteractiveLogon = $ArrayList.ToArray()
+        }
+        Set-GpoPrivilegeRight @Splat
+
+        # Deny Logon Locally / Deny Logon throug RDP/TerminalServices
+        $ArrayList.Clear()
+        [void]$ArrayList.Add($AccountOperators)
+        [void]$ArrayList.Add('Backup Operators')
+        [void]$ArrayList.Add('Print Operators')
+        [void]$ArrayList.Add('BuiltIn\Guests')
+        if ($null -ne $SG_Tier1Admins) {
+            [void]$ArrayList.Add($SG_Tier1Admins)
+        }
+        if ($null -ne $SG_Tier2Admins) {
+            [void]$ArrayList.Add($SG_Tier2Admins)
+        }
+        if ($null -ne $SG_Tier1ServiceAccount) {
+            [void]$ArrayList.Add($SG_Tier1ServiceAccount)
+        }
+        if ($null -ne $SG_Tier2ServiceAccount) {
+            [void]$ArrayList.Add($SG_Tier2ServiceAccount)
+        }
+        $Splat = @{
+            GpoToModify                = 'C-DomainControllers-Baseline'
+            DenyInteractiveLogon       = $ArrayList.ToArray()
+            DenyRemoteInteractiveLogon = $ArrayList.ToArray()
+        }
+        Set-GpoPrivilegeRight @Splat
+
+        # Logon as a Batch job / Logon as a Service
+        $splat = @{
+            GpoToModify  = 'C-DomainControllers-Baseline'
+            BatchLogon   = $SG_Tier0ServiceAccount, 'Performance Log Users'
+            ServiceLogon = $SG_Tier0ServiceAccount, 'Network Service'
+        }
+        Set-GpoPrivilegeRight @splat
+
+
+
+        # Deny Logon as a Batch job / Deny Logon as a Service
+        $ArrayList.Clear()
+        [void]$ArrayList.Add('Schema Admins')
+        [void]$ArrayList.Add('Enterprise Admins')
+        [void]$ArrayList.Add($DomainAdmins)
+        [void]$ArrayList.Add('Administrators')
+        [void]$ArrayList.Add($AccountOperators)
+        [void]$ArrayList.Add('Backup Operators')
+        [void]$ArrayList.Add('Print Operators')
+        [void]$ArrayList.Add($ServerOperators)
+        [void]$ArrayList.Add($GPOCreatorsOwner)
+        [void]$ArrayList.Add('Cryptographic Operators')
+        [void]$ArrayList.Add('BuiltIn\Guests')
+        if ($null -ne $AdminName) {
+            [void]$ArrayList.Add($AdminName)
+        }
+        if ($null -ne $NewAdminExists) {
+            [void]$ArrayList.Add($NewAdminExists)
+        }
+        if ($null -ne $SG_Tier0Admins) {
+            [void]$ArrayList.Add($SG_Tier0Admins)
+        }
+        if ($null -ne $SG_Tier1Admins) {
+            [void]$ArrayList.Add($SG_Tier1Admins)
+        }
+        if ($null -ne $SG_Tier2Admins) {
+            [void]$ArrayList.Add($SG_Tier2Admins)
+        }
+        if ($null -ne $SG_Tier1ServiceAccount) {
+            [void]$ArrayList.Add($SG_Tier1ServiceAccount)
+        }
+        if ($null -ne $SG_Tier2ServiceAccount) {
+            [void]$ArrayList.Add($SG_Tier2ServiceAccount)
+        }
+        $Splat = @{
+            GpoToModify      = 'C-DomainControllers-Baseline'
+            DenyBatchLogon   = $ArrayList.ToArray()
+            DenyServiceLogon = $ArrayList.ToArray()
+        }
+        Set-GpoPrivilegeRight @Splat
+
+        # Back up files and directories / Bypass traverse checking / Create Global Objects / Create symbolic links
+        # Change System Time / Change Time Zone / Force shutdown from a remote system
+        # Create Page File / Enable computer and user accounts to be trusted for delegation
+        # Impersonate a client after authentication / Load and unload device drivers
+        # Increase scheduling priority / Manage auditing and security log
+        # Modify firmware environment values / Perform volume maintenance tasks
+        # Profile single process / Profile system performance / Restore files and directories
+        # Shut down the system / Take ownership of files or other objects
+        $ArrayList.Clear()
+        [void]$ArrayList.Add('Administrators')
+        if ($null -ne $SG_Tier0Admins) {
+            [void]$ArrayList.Add($SG_Tier0Admins)
+        }
+        if ($null -ne $SG_AdAdmins) {
+            [void]$ArrayList.Add($SG_AdAdmins)
+        }
+        $Splat = @{
+            GpoToModify          = 'C-DomainControllers-Baseline'
+            Backup               = $ArrayList.ToArray()
+            ChangeNotify         = $ArrayList.ToArray(), 'LOCAL SERVICE', 'NETWORK SERVICE'
+            CreateGlobal         = $ArrayList.ToArray(), 'LOCAL SERVICE', 'NETWORK SERVICE'
+            Systemtime           = $ArrayList.ToArray(), 'LOCAL SERVICE'
+            TimeZone             = $ArrayList.ToArray()
+            CreatePagefile       = $ArrayList.ToArray()
+            CreateSymbolicLink   = $ArrayList.ToArray()
+            EnableDelegation     = $ArrayList.ToArray()
+            RemoteShutDown       = $ArrayList.ToArray()
+            Impersonate          = $ArrayList.ToArray(), 'LOCAL SERVICE', 'NETWORK SERVICE', 'SERVICE'
+            IncreaseBasePriority = $ArrayList.ToArray()
+            LoadDriver           = $ArrayList.ToArray()
+            AuditSecurity        = $ArrayList.ToArray()
+            SystemEnvironment    = $ArrayList.ToArray()
+            ManageVolume         = $ArrayList.ToArray()
+            ProfileSingleProcess = $ArrayList.ToArray()
+            SystemProfile        = $ArrayList.ToArray()
+            Restore              = $ArrayList.ToArray()
+            Shutdown             = $ArrayList.ToArray()
+            TakeOwnership        = $ArrayList.ToArray()
+        }
+        Set-GpoPrivilegeRight @Splat
+
+        # Generate security audits / Replace a process level token
+        $Splat = @{
+            GpoToModify        = 'C-DomainControllers-Baseline'
+            ChangeNotify       = 'LOCAL SERVICE', 'NETWORK SERVICE'
+            AssignPrimaryToken = 'LOCAL SERVICE', 'NETWORK SERVICE'
+        }
+        Set-GpoPrivilegeRight @Splat
+
+
+
+
+
+        # Admin Area
+        #------------------------------------------------------------------------------
+
+        # Access this computer from the network
+        # Not Defined
+
+        # Deny Access this computer from the network
+        # Not Defined
+
+        # Allow Logon Locally / Allow Logon throug RDP/TerminalServices
+        # Not Defined
+
+        # Deny Allow Logon Locally / Deny Allow Logon throug RDP/TerminalServices
+        # Not Defined
+
+        # Logon as a Batch job / Logon as a Service
+        $ArrayList.Clear()
+        [void]$ArrayList.Add('Network Service')
+        [void]$ArrayList.Add('NT SERVICE\All Services')
+        if ($null -ne $SG_Tier0ServiceAccount) {
+            [void]$ArrayList.Add($SG_Tier0ServiceAccount)
+        }
+        $Splat = @{
+            GpoToModify  = 'C-{0}-Baseline' -f $confXML.n.Admin.GPOs.Adminbaseline.Name
+            BatchLogon   = $ArrayList.ToArray()
+            ServiceLogon = $ArrayList.ToArray()
+        }
+        Set-GpoPrivilegeRight @Splat
+
+        # Deny Logon as a Batch job / Deny Logon as a Service
+        $ArrayList.Clear()
+        [void]$ArrayList.Add('Schema Admins')
+        [void]$ArrayList.Add('Enterprise Admins')
+        [void]$ArrayList.Add($DomainAdmins)
+        [void]$ArrayList.Add('Administrators')
+        [void]$ArrayList.Add($AccountOperators)
+        [void]$ArrayList.Add('Backup Operators')
+        [void]$ArrayList.Add('Print Operators')
+        [void]$ArrayList.Add($ServerOperators)
+        [void]$ArrayList.Add('Read-Only Domain Controllers')
+        [void]$ArrayList.Add($GPOCreatorsOwner)
+        [void]$ArrayList.Add('Cryptographic Operators')
+        [void]$ArrayList.Add('BuiltIn\Guests')
+        if ($null -ne $AdminName) {
+            [void]$ArrayList.Add($AdminName)
+        }
+        if ($null -ne $NewAdminExists) {
+            [void]$ArrayList.Add($NewAdminExists)
+        }
+        if ($null -ne $SG_Tier0Admins) {
+            [void]$ArrayList.Add($SG_Tier0Admins)
+        }
+        if ($null -ne $SG_Tier1Admins) {
+            [void]$ArrayList.Add($SG_Tier1Admins)
+        }
+        if ($null -ne $SG_Tier2Admins) {
+            [void]$ArrayList.Add($SG_Tier2Admins)
+        }
+        if ($null -ne $SG_Tier1ServiceAccount) {
+            [void]$ArrayList.Add($SG_Tier1ServiceAccount)
+        }
+        if ($null -ne $SG_Tier2ServiceAccount) {
+            [void]$ArrayList.Add($SG_Tier2ServiceAccount)
+        }
+        $Splat = @{
+            GpoToModify      = 'C-{0}-Baseline' -f $confXML.n.Admin.GPOs.Adminbaseline.Name
+            DenyBatchLogon   = $ArrayList.ToArray()
+            DenyServiceLogon = $ArrayList.ToArray()
+        }
+        Set-GpoPrivilegeRight @Splat
+
+        # Add workstations to domain / Backup files and directories / Create symbolic links
+        # Change System Time / Change Time Zone / Force shutdown from a remote system
+        # Create Page File / Load and unload device drivers
+        # Increase scheduling priority / Manage auditing and security log
+        # Modify firmware environment values / Perform volume maintenance tasks
+        # Profile single process / Profile system performance / Restore files and directories
+        # Shut down the system / Take ownership of files or other objects
+        $ArrayList.Clear()
+        [void]$ArrayList.Add('Administrators')
+        if ($null -ne $SG_Tier0Admins) {
+            [void]$ArrayList.Add($SG_Tier0Admins)
+        }
+        if ($null -ne $SG_AdAdmins) {
+            [void]$ArrayList.Add($SG_AdAdmins)
+        }
+        $Splat = @{
+            GpoToModify          = 'C-{0}-Baseline' -f $confXML.n.Admin.GPOs.Adminbaseline.Name
+            MachineAccount       = $ArrayList.ToArray()
+            Backup               = $ArrayList.ToArray()
+            Systemtime           = $ArrayList.ToArray(), 'LOCAL SERVICE'
+            TimeZone             = $ArrayList.ToArray()
+            CreatePagefile       = $ArrayList.ToArray()
+            CreateSymbolicLink   = $ArrayList.ToArray()
+            RemoteShutDown       = $ArrayList.ToArray()
+            IncreaseBasePriority = $ArrayList.ToArray()
+            LoadDriver           = $ArrayList.ToArray()
+            AuditSecurity        = $ArrayList.ToArray()
+            SystemEnvironment    = $ArrayList.ToArray()
+            ManageVolume         = $ArrayList.ToArray()
+            ProfileSingleProcess = $ArrayList.ToArray()
+            SystemProfile        = $ArrayList.ToArray()
+            Restore              = $ArrayList.ToArray()
+            Shutdown             = $ArrayList.ToArray()
+            TakeOwnership        = $ArrayList.ToArray()
+        }
+        Set-GpoPrivilegeRight @Splat
+
+
+
+        # Admin Area = HOUSEKEEPING
+        #------------------------------------------------------------------------------
+
+        # Access this computer from the network / Allow Logon Locally
+        $ArrayList.Clear()
+        [void]$ArrayList.Add($DomainAdmins)
+        [void]$ArrayList.Add('Administrators')
+        if ($null -ne $SG_Tier0Admins) {
+            [void]$ArrayList.Add($SG_Tier0Admins)
+        }
+        $Splat = @{
+            GpoToModify      = 'C-Housekeeping-LOCKDOWN'
+            NetworkLogon     = $ArrayList.ToArray()
+            InteractiveLogon = $ArrayList.ToArray()
+        }
+        Set-GpoPrivilegeRight @Splat
+
+        # Deny Access this computer from the network
+        # Not Defined
+
+        #  Allow Logon throug RDP/TerminalServices
+        # Not Defined
+
+        # Deny Allow Logon Locally / Deny Allow Logon throug RDP/TerminalServices
+        # Not Defined
+
+        # Logon as a Batch job / Logon as a Service
+        $ArrayList.Clear()
+        [void]$ArrayList.Add('Network Service')
+        [void]$ArrayList.Add('NT SERVICE\All Services')
+        if ($null -ne $SG_Tier0ServiceAccount) {
+            [void]$ArrayList.Add($SG_Tier0ServiceAccount)
+        }
+        $Splat = @{
+            GpoToModify  = 'C-Housekeeping-LOCKDOWN'
+            BatchLogon   = $ArrayList.ToArray()
+            ServiceLogon = $ArrayList.ToArray()
+        }
+        Set-GpoPrivilegeRight @Splat
+
+        # Deny Logon as a Batch job / Deny Logon as a Service
+        # Not Defined
+
+
+
+        # Admin Area = Infrastructure
+        #------------------------------------------------------------------------------
+
+        # Access this computer from the network
+        # Not Defined
+
+        # Deny Access this computer from the network
+        # Not Defined
+
+        # Allow Logon Locally / Allow Logon throug RDP/TerminalServices
+        $ArrayList.Clear()
+        [void]$ArrayList.Add($DomainAdmins)
+        [void]$ArrayList.Add('Administrators')
+        if ($null -ne $SL_PISM) {
+            [void]$ArrayList.Add($SL_PISM)
+        }
+        if ($null -ne $SG_Tier0Admins) {
+            [void]$ArrayList.Add($SG_Tier0Admins)
+        }
+        $Splat = @{
+            GpoToModify            = ('C-{0}-Baseline' -f $confXML.n.Admin.OUs.ItInfraT0OU.Name)
+            InteractiveLogon       = $ArrayList.ToArray()
+            RemoteInteractiveLogon = $ArrayList.ToArray()
+        }
+        Set-GpoPrivilegeRight @Splat
+
+        # Deny Allow Logon Locally / Deny Allow Logon throug RDP/TerminalServices
+        # Not Defined
+
+        # Logon as a Batch job / Logon as a Service
+        # Not Defined
+
+        # Deny Logon as a Batch job / Deny Logon as a Service
+        # Not Defined
+
+        # Back up files and directories / Bypass traverse checking / Create Global Objects / Create symbolic links
+        # Change System Time / Change Time Zone / Force shutdown from a remote system
+        # Create Page File / Enable computer and user accounts to be trusted for delegation
+        # Impersonate a client after authentication / Load and unload device drivers
+        # Increase scheduling priority / Manage auditing and security log
+        # Modify firmware environment values / Perform volume maintenance tasks
+        # Profile single process / Profile system performance / Restore files and directories
+        # Shut down the system / Take ownership of files or other objects
+        $ArrayList.Clear()
+        [void]$ArrayList.Add('Administrators')
+        if ($null -ne $SG_Tier0Admins) {
+            [void]$ArrayList.Add($SG_Tier0Admins)
+        }
+        if ($null -ne $SL_PISM) {
+            [void]$ArrayList.Add($SG_AdAdmins)
+        }
+        $Splat = @{
+            GpoToModify          = ('C-{0}-Baseline' -f $confXML.n.Admin.OUs.ItInfraT0OU.Name)
+            MachineAccount       = $ArrayList.ToArray()
+            Backup               = $ArrayList.ToArray()
+            CreateGlobal         = $ArrayList.ToArray(), 'LOCAL SERVICE', 'NETWORK SERVICE'
+            Systemtime           = $ArrayList.ToArray(), 'LOCAL SERVICE'
+            TimeZone             = $ArrayList.ToArray()
+            CreatePagefile       = $ArrayList.ToArray()
+            CreateSymbolicLink   = $ArrayList.ToArray()
+            RemoteShutDown       = $ArrayList.ToArray()
+            Impersonate          = $ArrayList.ToArray(), 'LOCAL SERVICE', 'NETWORK SERVICE', 'SERVICE'
+            IncreaseBasePriority = $ArrayList.ToArray()
+            LoadDriver           = $ArrayList.ToArray()
+            AuditSecurity        = $ArrayList.ToArray()
+            SystemEnvironment    = $ArrayList.ToArray()
+            ManageVolume         = $ArrayList.ToArray()
+            ProfileSingleProcess = $ArrayList.ToArray()
+            SystemProfile        = $ArrayList.ToArray()
+            Restore              = $ArrayList.ToArray()
+            Shutdown             = $ArrayList.ToArray()
+            TakeOwnership        = $ArrayList.ToArray()
+        }
+        Set-GpoPrivilegeRight @Splat
+
+
+        # Admin Area = Tier0 Infrastructure
+        #------------------------------------------------------------------------------
+
+        # Access this computer from the network
+        # Not Defined
+
+        # Deny Access this computer from the network
+        # Not Defined
+
+        # Allow Logon Locally / Allow Logon throug RDP/TerminalServices
+        $ArrayList.Clear()
+        [void]$ArrayList.Add($DomainAdmins)
+        [void]$ArrayList.Add('Administrators')
+        if ($null -ne $SL_PISM) {
+            [void]$ArrayList.Add($SL_PISM)
+        }
+        if ($null -ne $SG_Tier0Admins) {
+            [void]$ArrayList.Add($SG_Tier0Admins)
+        }
+        $Splat = @{
+            GpoToModify            = ('C-{0}-Baseline' -f $confXML.n.Admin.OUs.ItInfraT0OU.Name)
+            InteractiveLogon       = $ArrayList.ToArray()
+            RemoteInteractiveLogon = $ArrayList.ToArray()
+        }
+        Set-GpoPrivilegeRight @Splat
+
+        # Deny Allow Logon Locally / Deny Allow Logon throug RDP/TerminalServices
+        # Not Defined
+
+        # Logon as a Batch job / Logon as a Service
+        $ArrayList.Clear()
+        [void]$ArrayList.Add('Network Service')
+        [void]$ArrayList.Add('NT SERVICE\All Services')
+        if ($null -ne $SG_Tier0ServiceAccount) {
+            [void]$ArrayList.Add($SG_Tier0ServiceAccount)
+        }
+        $Splat = @{
+            GpoToModify  = ('C-{0}-Baseline' -f $confXML.n.Admin.OUs.ItInfraT0OU.Name)
+            BatchLogon   = $SG_Tier0ServiceAccount
+            ServiceLogon = $ArrayList.ToArray()
+        }
+        Set-GpoPrivilegeRight @Splat
+
+        # Deny Logon as a Batch job / Deny Logon as a Service
+        # Not Defined
+
+
+
+        # Admin Area = Tier1 Infrastructure
+        #------------------------------------------------------------------------------
+
+        # Access this computer from the network
+        # Not Defined
+
+        # Deny Access this computer from the network
+        # Not Defined
+
+        # Allow Logon Locally / Allow Logon throug RDP/TerminalServices / Logon as a Batch job / Logon as a Service
+        $Splat = @{
+            GpoToModify            = 'C-{0}-Baseline' -f $confXML.n.Admin.OUs.ItInfraT1OU.Name
+            InteractiveLogon       = $SG_Tier1Admins, 'Administrators'
+            RemoteInteractiveLogon = $SG_Tier1Admins
+            BatchLogon             = $SG_Tier1ServiceAccount
+            ServiceLogon           = $SG_Tier1ServiceAccount
+        }
+        Set-GpoPrivilegeRight @Splat
+
+        # Deny Logon as a Batch job / Deny Logon as a Service
+        # Not Defined
+
+
+
+        # Admin Area = Tier2 Infrastructure
+        #------------------------------------------------------------------------------
+
+        # Access this computer from the network
+        # Not Defined
+
+        # Deny Access this computer from the network
+        # Not Defined
+
+        # Allow Logon Locally / Allow Logon throug RDP/TerminalServices / Logon as a Batch job / Logon as a Service
+        $Splat = @{
+            GpoToModify            = 'C-{0}-Baseline' -f $confXML.n.Admin.OUs.ItInfraT2OU.Name
+            InteractiveLogon       = $SG_Tier2Admins, 'Administrators'
+            RemoteInteractiveLogon = $SG_Tier2Admins
+            BatchLogon             = $SG_Tier2ServiceAccount
+            ServiceLogon           = $SG_Tier2ServiceAccount
+        }
+        Set-GpoPrivilegeRight @Splat
+
+        # Deny Logon as a Batch job / Deny Logon as a Service
+        # Not Defined
+
+
+
+        # Admin Area = Stageing Infrastructure
+        #------------------------------------------------------------------------------
+
+        # Access this computer from the network
+        # Not Defined
+
+        # Deny Access this computer from the network
+        # Not Defined
+
+        # Allow Logon Locally / Allow Logon throug RDP/TerminalServices
+        $ArrayList.Clear()
+        [void]$ArrayList.Add($DomainAdmins)
+        [void]$ArrayList.Add('Administrators')
+        if ($null -ne $SL_PISM) {
+            [void]$ArrayList.Add($SL_PISM)
+        }
+        if ($null -ne $SG_Tier0Admins) {
+            [void]$ArrayList.Add($SG_Tier0Admins)
+        }
+        $Splat = @{
+            GpoToModify            = ('C-{0}-Baseline' -f $confXML.n.Admin.OUs.ItInfraStagingOU.name)
+            InteractiveLogon       = $ArrayList.ToArray()
+            RemoteInteractiveLogon = $ArrayList.ToArray()
+        }
+        Set-GpoPrivilegeRight @Splat
+
+        # Deny Allow Logon Locally / Deny Allow Logon throug RDP/TerminalServices
+        # Not Defined
+
+        # Logon as a Batch job / Logon as a Service
+        # Not Defined
+
+        # Deny Logon as a Batch job / Deny Logon as a Service
+        # Not Defined
+
+
+
+
+        # Admin Area = PAWs
+        #------------------------------------------------------------------------------
+        # Access this computer from the network / Deny Access this computer from the network
+        # Allow Logon Locally / Allow Logon throug RDP/TerminalServices
+        # Deny Allow Logon Locally / Deny Allow Logon throug RDP/TerminalServices
+        # Logon as a Batch job / Logon as a Service
+        # Deny Logon as a Batch job / Deny Logon as a Service
+
+        # Not Defined
+
+
+
+
+        # Admin Area = Stageing PAWs
+        #------------------------------------------------------------------------------
+
+        # Access this computer from the network / Deny Access this computer from the network
+        # Not Defined
+
+        # Allow Logon Locally / Allow Logon throug RDP/TerminalServices
+        $Splat = @{
+            GpoToModify            = 'C-{0}-Baseline' -f $confXML.n.Admin.OUs.ItPawStagingOU.Name
+            InteractiveLogon       = $SL_PAWM, 'Administrators'
+            RemoteInteractiveLogon = $SL_PAWM
+        }
+        Set-GpoPrivilegeRight @Splat
+
+
+        # Deny Allow Logon Locally / Deny Allow Logon throug RDP/TerminalServices
+        # Logon as a Batch job / Logon as a Service
+        # Deny Logon as a Batch job / Deny Logon as a Service
+
+        # Not Defined
+
+
+
+        # Admin Area = Tier0 PAWs
+        #------------------------------------------------------------------------------
+
+        # Access this computer from the network / Deny Access this computer from the network
+        # Not Defined
+
+        # Allow Logon Locally / Allow Logon throug RDP/TerminalServices / Logon as a Batch job / Logon as a Service
+        $Splat = @{
+            GpoToModify            = 'C-{0}-Baseline' -f $confXML.n.Admin.OUs.ItPawT0OU.Name
+            InteractiveLogon       = $SL_PAWM, 'Administrators', $SG_Tier0Admins, $AdminName, $NewAdminExists
+            RemoteInteractiveLogon = $SL_PAWM, 'Administrators', $SG_Tier0Admins, $AdminName, $NewAdminExists
+            BatchLogon             = $SG_Tier0ServiceAccount
+            ServiceLogon           = $SG_Tier0ServiceAccount
+        }
+        Set-GpoPrivilegeRight @Splat
+
+        # Deny Allow Logon Locally / Deny Allow Logon throug RDP/TerminalServices
+        # Deny Logon as a Batch job / Deny Logon as a Service
+        $Splat = @{
+            GpoToModify                = 'C-{0}-Baseline' -f $confXML.n.Admin.OUs.ItPawT0OU.Name
+            DenyInteractiveLogon       = $SG_Tier1Admins, $SG_Tier2Admins
+            DenyRemoteInteractiveLogon = $SG_Tier1Admins, $SG_Tier2Admins
+            DenyBatchLogon             = $SG_Tier1ServiceAccount, $SG_Tier2ServiceAccount
+            DenyServiceLogon           = $SG_Tier1ServiceAccount, $SG_Tier2ServiceAccount
+        }
+        Set-GpoPrivilegeRight @Splat
+
+
+
+        # Admin Area = Tier1 PAWs
+        #------------------------------------------------------------------------------
+
+        # Access this computer from the network / Deny Access this computer from the network
+        # Not Defined
+
+        # Allow Logon Locally / Allow Logon throug RDP/TerminalServices / Logon as a Batch job / Logon as a Service
+        $Splat = @{
+            GpoToModify            = 'C-{0}-Baseline' -f $confXML.n.Admin.OUs.ItPawT1OU.Name
+            InteractiveLogon       = $SG_Tier1Admins, 'Administrators'
+            RemoteInteractiveLogon = $SG_Tier1Admins
+            BatchLogon             = $SG_Tier1ServiceAccount
+            ServiceLogon           = $SG_Tier1ServiceAccount
+        }
+        Set-GpoPrivilegeRight @Splat
+
+        # Deny Allow Logon Locally / Deny Allow Logon throug RDP/TerminalServices
+        # Deny Logon as a Batch job / Deny Logon as a Service
+        $Splat = @{
+            GpoToModify                = 'C-{0}-Baseline' -f $confXML.n.Admin.OUs.ItPawT1OU.Name
+            DenyInteractiveLogon       = $SG_Tier0Admins, $SG_Tier2Admins
+            DenyRemoteInteractiveLogon = $SG_Tier0Admins, $SG_Tier2Admins
+            DenyBatchLogon             = $SG_Tier0ServiceAccount, $SG_Tier2ServiceAccount
+            DenyServiceLogon           = $SG_Tier0ServiceAccount, $SG_Tier2ServiceAccount
+        }
+        Set-GpoPrivilegeRight @Splat
+
+
+
+        # Admin Area = Tier2 PAWs
+        #------------------------------------------------------------------------------
+
+        # Access this computer from the network / Deny Access this computer from the network
+        # Not Defined
+
+        # Allow Logon Locally / Allow Logon throug RDP/TerminalServices / Logon as a Batch job / Logon as a Service
+        $Splat = @{
+            GpoToModify            = 'C-{0}-Baseline' -f $confXML.n.Admin.OUs.ItPawT2OU.Name
+            InteractiveLogon       = $SG_Tier2Admins, 'Administrators'
+            RemoteInteractiveLogon = $SG_Tier2Admins
+            BatchLogon             = $SG_Tier2ServiceAccount
+            ServiceLogon           = $SG_Tier2ServiceAccount
+        }
+        Set-GpoPrivilegeRight @Splat
+
+        # Deny Allow Logon Locally / Deny Allow Logon throug RDP/TerminalServices
+        # Deny Logon as a Batch job / Deny Logon as a Service
+        $Splat = @{
+            GpoToModify                = 'C-{0}-Baseline' -f $confXML.n.Admin.OUs.ItPawT2OU.Name
+            DenyInteractiveLogon       = $SG_Tier0Admins, $SG_Tier1Admins
+            DenyRemoteInteractiveLogon = $SG_Tier0Admins, $SG_Tier1Admins
+            DenyBatchLogon             = $SG_Tier0ServiceAccount, $SG_Tier1ServiceAccount
+            DenyServiceLogon           = $SG_Tier0ServiceAccount, $SG_Tier1ServiceAccount
+        }
+        Set-GpoPrivilegeRight @Splat
+
+
+        #endregion
+        ###############################################################################
+
+        ###############################################################################
+        #region SERVERS OU (area)
+
+        Write-Verbose -Message 'Creating Servers Area...'
+
+        ###############################################################################
+        # Create Servers and Sub OUs
+        New-DelegateAdOU -ouName $ServersOu -ouPath $Variables.AdDn -ouDescription $confXML.n.Servers.OUs.ServersOU.Description
+
+        # Create Sub-OUs for Servers
+        New-DelegateAdOU -ouName $confXML.n.Servers.OUs.SqlOU.Name -ouPath $ServersOuDn -ouDescription $confXML.n.Servers.OUs.SqlOU.Description
+        New-DelegateAdOU -ouName $confXML.n.Servers.OUs.WebOU.Name -ouPath $ServersOuDn -ouDescription $confXML.n.Servers.OUs.WebOU.Description
+        New-DelegateAdOU -ouName $confXML.n.Servers.OUs.FileOU.Name -ouPath $ServersOuDn -ouDescription $confXML.n.Servers.OUs.FileOU.Description
+        New-DelegateAdOU -ouName $confXML.n.Servers.OUs.ApplicationOU.Name -ouPath $ServersOuDn -ouDescription $confXML.n.Servers.OUs.ApplicationOU.Description
+        New-DelegateAdOU -ouName $confXML.n.Servers.OUs.HypervOU.Name -ouPath $ServersOuDn -ouDescription $confXML.n.Servers.OUs.HypervOU.Description
+        New-DelegateAdOU -ouName $confXML.n.Servers.OUs.RemoteDesktopOU.Name -ouPath $ServersOuDn -ouDescription $confXML.n.Servers.OUs.RemoteDesktopOU.Description
+
+
+
+
+
+        # Create basic GPO for Servers
+        $Splat = @{
+            gpoDescription = '{0}-Baseline' -f $ServersOu
+            gpoScope       = $confXML.n.Servers.GPOs.ServersBaseline.Scope
+            gpoLinkPath    = $ServersOuDn
+            GpoAdmin       = $sl_GpoAdminRight
+            gpoBackupId    = $confXML.n.Servers.GPOs.ServersBaseline.backupID
+            gpoBackupPath  = Join-Path $DMscripts SecTmpl
+        }
+        New-DelegateAdGpo @Splat
+
+        # Create basic GPOs for different types under Servers
+        $Splat = @{
+            gpoScope      = 'C'
+            GpoAdmin      = $sl_GpoAdminRight
+            gpoBackupPath = Join-Path $DMscripts SecTmpl
+        }
+        New-DelegateAdGpo @Splat -gpoDescription ('{0}-Baseline' -f $confXML.n.Servers.OUs.ApplicationOU.Name) -gpoLinkPath ('OU={0},{1}' -f $confXML.n.Servers.OUs.ApplicationOU.Name, $ServersOuDn)
+        New-DelegateAdGpo @Splat -gpoDescription ('{0}-Baseline' -f $confXML.n.Servers.OUs.FileOU.Name) -gpoLinkPath ('OU={0},{1}' -f $confXML.n.Servers.OUs.FileOU.Name, $ServersOuDn)
+        New-DelegateAdGpo @Splat -gpoDescription ('{0}-Baseline' -f $confXML.n.Servers.OUs.HypervOU.Name) -gpoLinkPath ('OU={0},{1}' -f $confXML.n.Servers.OUs.HypervOU.Name, $ServersOuDn)
+        New-DelegateAdGpo @Splat -gpoDescription ('{0}-Baseline' -f $confXML.n.Servers.OUs.RemoteDesktopOU.Name) -gpoLinkPath ('OU={0},{1}' -f $confXML.n.Servers.OUs.RemoteDesktopOU.Name, $ServersOuDn)
+        New-DelegateAdGpo @Splat -gpoDescription ('{0}-Baseline' -f $confXML.n.Servers.OUs.SqlOU.Name) -gpoLinkPath ('OU={0},{1}' -f $confXML.n.Servers.OUs.SqlOU.Name, $ServersOuDn)
+        New-DelegateAdGpo @Splat -gpoDescription ('{0}-Baseline' -f $confXML.n.Servers.OUs.WebOU.Name) -gpoLinkPath ('OU={0},{1}' -f $confXML.n.Servers.OUs.WebOU.Name, $ServersOuDn)
+
+
+        # Tier1 Restrictions
+        #------------------------------------------------------------------------------
+
+        # Access this computer from the network / Deny Access this computer from the network
+        # Not Defined
+
+        # Allow Logon Locally / Allow Logon throug RDP/TerminalServices / Logon as a Batch job / Logon as a Service
+        $Splat = @{
+            GpoToModify            = 'C-{0}-Baseline' -f $ServersOu
+            BatchLogon             = $SG_Tier1ServiceAccount
+            ServiceLogon           = $SG_Tier1ServiceAccount
+            InteractiveLogon       = $SG_Tier1Admins
+            RemoteInteractiveLogon = $SG_Tier1Admins
+        }
+        Set-GpoPrivilegeRight @Splat
+
+
+        # Deny Allow Logon Locally / Deny Allow Logon throug RDP/TerminalServices / Deny Logon as a Batch job / Deny Logon as a Service
+        $ArrayList.Clear()
+        [void]$ArrayList.Add('Schema Admins')
+        [void]$ArrayList.Add($EnterpriseAdmins)
+        [void]$ArrayList.Add($DomainAdmins)
+        [void]$ArrayList.Add('Administrators')
+        [void]$ArrayList.Add($AccountOperators)
+        [void]$ArrayList.Add('Backup Operators')
+        [void]$ArrayList.Add('Print Operators')
+        [void]$ArrayList.Add($ServerOperators)
+        if ($null -ne $AdminName) {
+            [void]$ArrayList.Add($AdminName)
+        }
+        if ($null -ne $NewAdminExists) {
+            [void]$ArrayList.Add($NewAdminExists)
+        }
+        if ($null -ne $SG_Tier0Admins) {
+            [void]$ArrayList.Add($SG_Tier0Admins)
+        }
+        if ($null -ne $SG_Tier2Admins) {
+            [void]$ArrayList.Add($SG_Tier2Admins)
+        }
+        $Splat = @{
+            GpoToModify                = 'C-{0}-Baseline' -f $ServersOu
+            DenyInteractiveLogon       = $ArrayList.ToArray()
+            DenyRemoteInteractiveLogon = $ArrayList.ToArray()
+            DenyBatchLogon             = $SG_Tier0ServiceAccount, $SG_Tier2ServiceAccount
+            DenyServiceLogon           = $SG_Tier0ServiceAccount, $SG_Tier2ServiceAccount
+        }
+        Set-GpoPrivilegeRight @Splat
+
+        # Back up files and directories / Bypass traverse checking / Create Global Objects / Create symbolic links
+        # Change System Time / Change Time Zone / Force shutdown from a remote system
+        # Create Page File / Enable computer and user accounts to be trusted for delegation
+        # Impersonate a client after authentication / Load and unload device drivers
+        # Increase scheduling priority / Manage auditing and security log
+        # Modify firmware environment values / Perform volume maintenance tasks
+        # Profile single process / Profile system performance / Restore files and directories
+        # Shut down the system / Take ownership of files or other objects
+        $ArrayList.Clear()
+        [void]$ArrayList.Add('Administrators')
+        if ($null -ne $SG_Tier0Admins) {
+            [void]$ArrayList.Add($SG_Tier1Admins)
+        }
+        $Splat = @{
+            GpoToModify          = 'C-{0}-Baseline' -f $ServersOu
+            Backup               = $ArrayList.ToArray()
+            MachineAccount       = $ArrayList.ToArray()
+            CreateGlobal         = $ArrayList.ToArray(), 'LOCAL SERVICE', 'NETWORK SERVICE'
+            Systemtime           = $ArrayList.ToArray(), 'LOCAL SERVICE'
+            TimeZone             = $ArrayList.ToArray()
+            CreatePagefile       = $ArrayList.ToArray()
+            CreateSymbolicLink   = $ArrayList.ToArray()
+            RemoteShutDown       = $ArrayList.ToArray()
+            Impersonate          = $ArrayList.ToArray(), 'LOCAL SERVICE', 'NETWORK SERVICE', 'SERVICE'
+            IncreaseBasePriority = $ArrayList.ToArray()
+            LoadDriver           = $ArrayList.ToArray()
+            AuditSecurity        = $ArrayList.ToArray()
+            SystemEnvironment    = $ArrayList.ToArray()
+            ManageVolume         = $ArrayList.ToArray()
+            ProfileSingleProcess = $ArrayList.ToArray()
+            SystemProfile        = $ArrayList.ToArray()
+            Restore              = $ArrayList.ToArray()
+            Shutdown             = $ArrayList.ToArray()
+            TakeOwnership        = $ArrayList.ToArray()
+        }
+        Set-GpoPrivilegeRight @Splat
+
+
+
+
+        ###############################################################################
+        #region Delegation to SL_SvrAdmRight and SL_SvrOpsRight groups to SERVERS area
+
+
+        # Get the DN of 1st level OU underneath SERVERS area
+        $AllSubOu = Get-ADOrganizationalUnit -Filter * -SearchBase $ServersOuDn -SearchScope OneLevel | Select-Object -ExpandProperty DistinguishedName
+
+        # Iterate through each sub OU and invoke delegation
+        Foreach ($Item in $AllSubOu) {
+            ###############################################################################
+            # Delegation to SL_SvrAdmRight group to SERVERS area
+
+            Set-AdAclDelegateComputerAdmin -Group $SL_SvrAdmRight -LDAPpath $Item -QuarantineDN $ItQuarantinePcOuDn
+
+            ###############################################################################
+            # Delegation to SL_SvrOpsRight group on SERVERS area
+
+            # Change Public Info
+            Set-AdAclComputerPublicInfo -Group $SL_SvrOpsRight -LDAPpath $Item
+
+            # Change Personal Info
+            Set-AdAclComputerPersonalInfo -Group $SL_SvrOpsRight -LDAPpath $Item
+
+        }#end foreach
+
+        # Create/Delete OUs within Servers
+        Set-AdAclCreateDeleteOU -Group $SL_InfraRight -LDAPpath $ServersOuDn
+
+        # Change OUs within Servers
+        Set-AdAclChangeOU -Group $SL_AdRight -LDAPpath $ServersOuDn
+
+        #endregion
+        ###############################################################################
+
+        #endregion
+        ###############################################################################
+
+        ###############################################################################
+        #region Create Sites OUs (Area)
+
+        Write-Verbose -Message 'Creating Sites Area...'
+
+        New-DelegateAdOU -ouName $SitesOu -ouPath $Variables.AdDn -ouDescription $confXML.n.Sites.OUs.SitesOU.Description
+
+        # Create basic GPO for Users and Computers
+        $Splat = @{
+            gpoDescription = '{0}-Baseline' -f $SitesOu
+            gpoLinkPath    = $SitesOuDn
+            GpoAdmin       = $sl_GpoAdminRight
+            gpoBackupPath  = Join-Path $DMscripts SecTmpl
+        }
+        New-DelegateAdGpo @Splat -gpoScope 'C' -gpoBackupID $confXML.n.Sites.OUs.OuSiteComputer.backupID
+        New-DelegateAdGpo @Splat -gpoScope 'U' -gpoBackupID $confXML.n.Sites.OUs.OuSiteUser.backupID
+
+
+
+
+        # Tier2 Restrictions
+        #------------------------------------------------------------------------------
+
+        $ArrayList.Clear()
+        [void]$ArrayList.Add('Schema Admins')
+        [void]$ArrayList.Add($EnterpriseAdmins)
+        [void]$ArrayList.Add($DomainAdmins)
+        [void]$ArrayList.Add('Administrators')
+        [void]$ArrayList.Add($AccountOperators)
+        [void]$ArrayList.Add('Backup Operators')
+        [void]$ArrayList.Add('Print Operators')
+        [void]$ArrayList.Add($ServerOperators)
+        if ($null -ne $AdminName) {
+            [void]$ArrayList.Add($AdminName)
+        }
+        if ($null -ne $NewAdminExists) {
+            [void]$ArrayList.Add($NewAdminExists)
+        }
+        if ($null -ne $SG_Tier0Admins) {
+            [void]$ArrayList.Add($SG_Tier0Admins)
+        }
+        if ($null -ne $SG_Tier1Admins) {
+            [void]$ArrayList.Add($SG_Tier1Admins)
+        }
+        $Splat = @{
+            GpoToModify                = 'C-{0}-Baseline' -f $SitesOu
+            DenyInteractiveLogon       = $ArrayList.ToArray()
+            DenyRemoteInteractiveLogon = $ArrayList.ToArray()
+            DenyBatchLogon             = $SG_Tier0ServiceAccount, $SG_Tier1ServiceAccount
+            DenyServiceLogon           = $SG_Tier0ServiceAccount, $SG_Tier1ServiceAccount
+            BatchLogon                 = $SG_Tier2ServiceAccount
+            ServiceLogon               = $SG_Tier2ServiceAccount
+            InteractiveLogon           = $SG_Tier2Admins
+            RemoteInteractiveLogon     = $SG_Tier2Admins
+        }
+        Set-GpoPrivilegeRight @Splat
+
+        # Back up files and directories / Bypass traverse checking / Create Global Objects / Create symbolic links
+        # Change System Time / Change Time Zone / Force shutdown from a remote system
+        # Create Page File / Enable computer and user accounts to be trusted for delegation
+        # Impersonate a client after authentication / Load and unload device drivers
+        # Increase scheduling priority / Manage auditing and security log
+        # Modify firmware environment values / Perform volume maintenance tasks
+        # Profile single process / Profile system performance / Restore files and directories
+        # Shut down the system / Take ownership of files or other objects
+        $ArrayList.Clear()
+        [void]$ArrayList.Add('Administrators')
+        if ($null -ne $SG_Tier0Admins) {
+            [void]$ArrayList.Add($SG_Tier2Admins)
+        }
+        $Splat = @{
+            GpoToModify          = 'C-{0}-Baseline' -f $SitesOu
+            Backup               = $ArrayList.ToArray()
+            MachineAccount       = $ArrayList.ToArray()
+            CreateGlobal         = $ArrayList.ToArray(), 'LOCAL SERVICE', 'NETWORK SERVICE'
+            Systemtime           = $ArrayList.ToArray(), 'LOCAL SERVICE'
+            TimeZone             = $ArrayList.ToArray()
+            CreatePagefile       = $ArrayList.ToArray()
+            CreateSymbolicLink   = $ArrayList.ToArray()
+            RemoteShutDown       = $ArrayList.ToArray()
+            Impersonate          = $ArrayList.ToArray(), 'LOCAL SERVICE', 'NETWORK SERVICE', 'SERVICE'
+            IncreaseBasePriority = $ArrayList.ToArray()
+            LoadDriver           = $ArrayList.ToArray()
+            AuditSecurity        = $ArrayList.ToArray()
+            SystemEnvironment    = $ArrayList.ToArray()
+            ManageVolume         = $ArrayList.ToArray()
+            ProfileSingleProcess = $ArrayList.ToArray()
+            SystemProfile        = $ArrayList.ToArray()
+            Restore              = $ArrayList.ToArray()
+            Shutdown             = $ArrayList.ToArray()
+            TakeOwnership        = $ArrayList.ToArray()
+        }
+        Set-GpoPrivilegeRight @Splat
+
+
+
+
+
+        # Create Global OU within SITES area
+        New-DelegateAdOU -ouName $SitesGlobalOu -ouPath $SitesOuDn -ouDescription $confXML.n.Sites.OUs.OuSiteGlobal.Description
+        New-DelegateAdOU -ouName $SitesGlobalGroupOu -ouPath $SitesGlobalOuDn -ouDescription $confXML.n.Sites.OUs.OuSiteGlobalGroups.Description
+        New-DelegateAdOU -ouName $SitesGlobalAppAccUserOu -ouPath $SitesGlobalOuDn -ouDescription $confXML.n.Sites.OUs.OuSiteGlobalAppAccessUsers.Description
+
+
+        # Sites OU
+        # Create/Delete OUs within Sites
+        Set-AdAclCreateDeleteOU -Group $SL_InfraRight -LDAPpath $SitesOuDn
+
+        # Sites OU
+        # Change OUs
+        Set-AdAclChangeOU -Group $SL_AdRight -LDAPpath $SitesOuDn
+
+
+        Write-Verbose -Message 'START APPLICATION ACCESS USER Global Delegation'
+        ###############################################################################
+        #region USER Site Administrator Delegation
+        $Splat = @{
+            Group    = $SL_GlobalAppAccUserRight
+            LDAPPath = $SitesGlobalAppAccUserOuDn
+        }
+        Set-AdAclDelegateUserAdmin @Splat
+
+        #### GAL
+        Set-AdAclDelegateGalAdmin @Splat
+
+        Add-AdGroupNesting -Identity $SL_GlobalAppAccUserRight -Members $SG_GlobalUserAdmins
+
+        #endregion USER Site Delegation
+        ###############################################################################
+
+        Write-Verbose -Message 'START GROUP Global Delegation'
+        ###############################################################################
+        #region GROUP Site Admin Delegation
+
+        # Create/Delete Groups
+        Set-AdAclCreateDeleteGroup -Group $SL_GlobalGroupRight -LDAPpath $SitesGlobalGroupOuDn
+
+        # Nest groups
+        Add-AdGroupNesting -Identity $SL_GlobalGroupRight -Members $SG_GlobalGroupAdmins
+
+        #### GAL
+
+        # Change Group Properties
+        Set-AdAclChangeGroup -Group $SL_GlobalGroupRight -LDAPpath $SitesGlobalGroupOuDn
+
+        #endregion GROUP Site Delegation
+        ###############################################################################
+
+        Write-Verbose -Message 'Sites area was delegated correctly to the corresponding groups.'
+
+        #endregion
+        ###############################################################################
+
+
+        ###############################################################################
+        # Check if Exchange objects have to be created. Proccess if TRUE
+        if ($CreateExchange) {
+
+            Write-Verbose -Message 'Creating Exchange On-Prem objects and delegations'
+
+            # Get the Config.xml file
+            $param = @{
+                ConfigXMLFile = Join-Path -Path $DMscripts -ChildPath Config.xml -Resolve
+                verbose       = $true
+            }
+
+            New-ExchangeObject @param
+        }
+
+        ###############################################################################
+        # Check if DFS objects have to be created. Proccess if TRUE
+        if ($CreateDfs) {
+
+            Write-Verbose -Message 'Creating DFS objects and delegations'
+            # Get the Config.xml file
+            $param = @{
+                ConfigXMLFile = Join-Path -Path $DMscripts -ChildPath Config.xml -Resolve
+                verbose       = $true
+            }
+            New-DfsObject @param
+        }
+
+        ###############################################################################
+        # Check if Certificate Authority (PKI) objects have to be created. Proccess if TRUE
+        if ($CreateCa) {
+
+            Write-Verbose -Message 'Creating CA Services, objects and delegations'
+
+            New-CaObject -ConfigXMLFile $ConfXML
+        }
+
+        ###############################################################################
+        # Check if Advanced Group Policy Management (AGPM) objects have to be created. Proccess if TRUE
+        if ($CreateAGPM) {
+
+            Write-Verbose -Message 'Creating AGPM objects and delegations'
+
+            New-AGPMObject -ConfigXMLFile $ConfXML
+        }
+
+        ###############################################################################
+        # Check if MS Local Administrator Password Service (LAPS) is to be used. Proccess if TRUE
+        if ($CreateLAPS) {
+
+            Write-Verbose -Message 'Creating LAPS objects and delegations'
+            #To-Do
+            #New-LAPSobjects -PawOuDn $ItPawOuDn -ServersOuDn $ServersOuDn -SitesOuDn $SitesOuDn
+            New-LAPSobject -ConfigXMLFile $ConfXML
+        }
+
+        ###############################################################################
+        # Check if DHCP is to be used. Proccess if TRUE
+        if ($CreateDHCP) {
+
+            Write-Verbose -Message 'Creating DHCP objects and delegations'
+
+            #
+            New-DHCPobject -ConfigXMLFile $ConfXML
+        }
+
+    }
+    End {
+        Write-Verbose -Message "Function $($MyInvocation.InvocationName) finished creating central OU."
+        Write-Verbose -Message ''
+        Write-Verbose -Message '-------------------------------------------------------------------------------'
+        Write-Verbose -Message ''
+    }
+}